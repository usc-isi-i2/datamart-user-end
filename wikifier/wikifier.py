import os
import typing
import numpy as np
import copy
import math
import hashlib
import json
import logging
import requests
import pandas as pd
import io
import csv
from .find_identity import FindIdentity
from collections import Counter
from datamart_isi import config
from datamart_isi.utilities.general_search_cache import GeneralSearchCache


DEFAULT_DATAMART_URL = config.default_datamart_url
CACHE_MANAGER = GeneralSearchCache(connection_url = os.getenv('DATAMART_URL_NYU', DEFAULT_DATAMART_URL))

try:
    from datamart_isi.config import default_temp_path
    DEFAULT_TEMP_PATH = default_temp_path
except:
    DEFAULT_TEMP_PATH = "/tmp"

_logger = logging.getLogger(__name__)
NEW_WIKIFIER_SERVER = config.new_wikifier_server


def produce(inputs, target_columns: typing.List[int]=None, target_p_nodes: typing.List[str]=None, input_type: str="pandas",
            wikifier_choice: typing.List[str]=None, threshold: float=0.7, use_cache=True):
    if input_type == "pandas":

        # use general search cache system to cache the wikifier results
        produce_config = {"target_columns": target_columns, "target_p_nodes": target_p_nodes,
                          "input_type": input_type, "wikifier_choice": wikifier_choice, "threshold": threshold}

        if use_cache:
            cache_key = CACHE_MANAGER.get_hash_key(inputs, json.dumps(produce_config))
            cache_result = CACHE_MANAGER.get_cache_results(cache_key)
            if cache_result is not None:
                _logger.info("Using caching results for wikifier")
                return cache_result
            # END cache part

        if wikifier_choice is None:
            return_df = produce_by_automatic(input_df=inputs, target_columns=target_columns,
                                                   target_p_nodes=target_p_nodes, threshold_for_converage=threshold)
        elif target_columns is None:
            if wikifier_choice[0] == "identifier":
                return_df = produce_for_pandas(inputs, target_columns, target_p_nodes, threshold)
            elif wikifier_choice[0] == "new_wikifier":
                return_df = produce_by_new_wikifier(inputs, target_columns, threshold)
            else:
                return_df = produce_by_automatic(inputs, target_columns, target_p_nodes, threshold)
        else:
            col_name = inputs.columns.tolist()
            col_identifier, col_new_wikifier, col_auto = [], [], []
            for i in range(len(wikifier_choice)):
                if wikifier_choice[i] == "identifier":
                    col_identifier.append(target_columns[i])
                elif wikifier_choice[i] == "new_wikifier":
                    col_new_wikifier.append(target_columns[i])
                else:
                    col_auto.append(target_columns[i])
            col_res = list(set([i for i in range(len(col_name))]).difference(set(col_new_wikifier + col_identifier + col_auto)))
            return_df = copy.deepcopy(inputs.iloc[:, col_res])

            if col_identifier:
                return_df_identifier = produce_for_pandas(inputs.iloc[:, col_identifier], [i for i in range(len(col_identifier))], 
                                                   target_p_nodes, threshold)
                # change the column name index
                col_tmp = return_df_identifier.columns.tolist()
                col_name.extend(list(set(col_tmp).difference(set(col_name).intersection(set(col_tmp)))))
                return_df = pd.concat([return_df, return_df_identifier], axis=1)
            if col_new_wikifier:
                return_df_new = produce_by_new_wikifier(inputs.iloc[:, col_new_wikifier], [i for i in range(len(col_new_wikifier))], 
                                                        threshold)
                col_tmp = return_df_new.columns.tolist()
                col_name.extend(list(set(col_tmp).difference(set(col_name).intersection(set(col_tmp)))))
                return_df = pd.concat([return_df, return_df_new], axis=1)
            if col_auto:
                return_df_auto = produce_by_automatic(inputs.iloc[:, col_auto], [i for i in range(len(col_auto))], 
                                                      target_p_nodes, threshold)
                col_tmp = return_df_auto.columns.tolist()
                col_name.extend(list(set(col_tmp).difference(set(col_name).intersection(set(col_tmp)))))
                return_df = pd.concat([return_df, return_df_auto], axis=1)

            return_df = return_df[col_name]

        if use_cache:
            # push to cache system
            response = CACHE_MANAGER.add_to_memcache(supplied_dataframe=inputs,
                                                     search_result_serialized=json.dumps(produce_config),
                                                     augment_results=return_df,
                                                     hash_key=cache_key
                                                     )
            if not response:
                _logger.warning("Push wikifier results to results failed!")
            else:
                _logger.info("Push wikifier results to memcache success!")

        return return_df

    # elif input_type == "d3m_ds":
    #     return produce_for_d3m_dataset(input_ds=inputs, target_columns=target_columns)
    # elif input_type == "d3m_df":
    #     return produce_for_d3m_dataframe(input_df=inputs, target_columns=target_columns)
    else:
        raise ValueError("unknown type of input!")


def all_in_range_0_to_100(inputs):
    min_val = min(inputs)
    max_val = max(inputs)
    if min_val <= 100 and min_val >= 0 and max_val >= 0 and max_val <= 100:
        return True
    else:
        return False


def are_almost_continues_numbers(inputs, threshold=0.7):
    min_val = min(inputs)
    max_val = max(inputs)
    if (max_val - min_val) * threshold <= len(inputs):
        return True
    else:
        return False


def one_character_alphabet(inputs):
    if all(x.isalpha() and len(x) == 1 for x in inputs):
        return True
    return False


def produce_for_pandas(input_df, target_columns: typing.List[int]=None, target_p_nodes: dict=None, threshold_for_converage=0.7):
    """
    function used to produce for input type is pandas.dataFrame
    :param input_df: input pd.dataFrame
    :param target_columns: target columns to find with wikidata
    :param target_p_nodes: user-speicified P node want to get, can be None if want automatic search
    :param threshold_for_converage: minimum coverage ratio for a wikidata columns to be appended
    :return: a pd.dataFrame with updated columns from wikidata
    """
    _logger.info("Start to produce Q-nodes by identifier")
    # if no target columns given, just try every str columns
    if target_columns is None:
        target_columns = list(range(input_df.shape[1]))

    return_df = copy.deepcopy(input_df)
    column_to_p_node_dict = dict()
    for column in target_columns:
        current_column_name = input_df.columns[column]
        # curData = [str(x) for x in list(input_df[column])]
        _logger.debug('Current column: ' + current_column_name)
        try:
            temp = set()
            for each in input_df.iloc[:, column].dropna().tolist():
                temp.add(int(each))
            if all_in_range_0_to_100(temp) or are_almost_continues_numbers(temp, threshold_for_converage):
                _logger.debug("Column with all numerical values and useless detected, skipped")
                continue
        except:
            pass

        curData = []
        for each in input_df.iloc[:, column]:
            if type(each) is str:
                curData.append(each)
            elif each is np.nan or math.isnan(each):
                curData.append("")
            else:
                curData.append(str(each))

        # for each column, try to find corresponding specific P nodes required
        if target_p_nodes is not None and current_column_name in target_p_nodes:
            # if found, we should always create the extra column, even the coverage is less than threshold
            target_p_node_to_send = target_p_nodes[current_column_name]
            _logger.info("Specific P node given, will wikifier this column anyway.")
        else:
            # if not found, check if coverage reach the threshold
            target_p_node_to_send = None
            if coverage(curData) < threshold_for_converage:
                _logger.debug("Coverage of data is " + str(coverage(curData)) + " which is less than threshold " + str(
                    threshold_for_converage))
                continue

        # get wikifiered result for this column
        for idx, res in enumerate(FindIdentity.get_identifier_3(strings=curData, column_name=current_column_name,
                                                                target_p_node=target_p_node_to_send)):
            # res[0] is the send input P node
            top1_dict = res[1]
            new_col = [""] * len(curData)
            for i in range(len(curData)):
                if curData[i] in top1_dict:
                    new_col[i] = top1_dict[curData[i]]
            # same as previous, only check when no specific P nodes given
            if not target_p_node_to_send and coverage(new_col) < threshold_for_converage:
                _logger.debug("[WARNING] Coverage of Q nodes is " + str(coverage(new_col)) +
                              " which is less than threshold " + str(threshold_for_converage))
                continue
            column_to_p_node_dict[current_column_name] = res[0]
            col_name = current_column_name + '_wikidata'
            return_df[col_name] = new_col
            break

    save_specific_p_nodes(input_df, column_to_p_node_dict)
    return return_df


def produce_by_new_wikifier(input_df, target_columns: typing.List[int]=None, threshold_for_converage = 0.7):
    _logger.debug("[INFO] Start to produce Q-nodes by new wikifier")
    return_df = copy.deepcopy(input_df)
    if target_columns is None:
        target_columns = list(range(input_df.shape[1]))

    col_names = []
    for column in target_columns:
        current_column_name = input_df.columns[column]
        _logger.debug('Current column: ' + current_column_name)
        try:
            temp = set()
            for each in input_df.iloc[:, column].dropna():
                temp.add(each)
            if one_character_alphabet(temp):
                _logger.debug("Column with only one letter in each line and useless detected, skipped")
                continue
            else:
                col_names.append(current_column_name)
        except:
            pass

    # input_df.to_csv('wikifier.csv', index=False)
    data = io.BytesIO()
    data_bytes = input_df.to_csv(index=False).encode("utf-8")
    data.write(data_bytes)
    data.seek(0)

    files = {
        'file': ('wikifier.csv', data),
        'type': (None, 'text/csv'),
        'columns': (None, json.dumps({'names': col_names})),
        'wikifyPercentage': (None, str(threshold_for_converage))
    }

    response = requests.post(NEW_WIKIFIER_SERVER, files=files)
    if response.status_code == 200:
        data = response.content.decode("utf-8")
        data = list(csv.reader(data.splitlines(), delimiter=','))
        return_df = pd.DataFrame(data[1:], columns=data[0])
<<<<<<< HEAD
        _logger.debug("Get data from the new wikifier successfully.")
    else:
        _logger.debug('Error with response code: ' + response.text)
=======
        col_name = return_df.columns.tolist()
        for cn in col_name:
            if "_WK" in cn:
                new_name = cn.split('_')[0] + "_wikidata"
                return_df.rename(columns={cn: new_name}, inplace=True)
        _logger.debug("Successfully getting data from the new wikifier")
    else:
        _logger.error('[Error] Something wrong in new wikifier server: ' + response.text)
        _logger.debug("Wikifier_choice will change to identifier")
        return_df = produce_for_pandas(input_df=input_df, target_columns=target_columns, threshold_for_converage = 0.7)
>>>>>>> 344fee7b

    return return_df


def produce_by_automatic(input_df, target_columns: typing.List[int]=None, target_p_nodes: dict=None, threshold_for_converage = 0.7):
    _logger.debug("[INFO] Start to produce Q-nodes by automatic")
    if target_columns is None:
        target_columns = list(range(input_df.shape[1]))

    col_new_wikifier, col_identifier = [], []
    for column in target_columns:
        current_column_name = input_df.columns[column]
        _logger.debug('Current column: ' + current_column_name)
        try:
            if input_df.iloc[:, column].astype(float).dtypes == "float64" or input_df.iloc[:, column].astype(int).dtypes == "int64":
                _logger.debug(current_column_name + ' is numeric column, will choose identifier')
                col_identifier.append(column)
        except:
            _logger.debug(current_column_name + ' is text column, will choose new wikifier')
            col_new_wikifier.append(column)

    col_name = input_df.columns.tolist()
    return_df_identifier = input_df.iloc[:, col_identifier]
    return_df_new = input_df.iloc[:, col_new_wikifier]
    col_res = list(set([i for i in range(len(col_name))]).difference(set(col_new_wikifier + col_identifier)))
    return_df = copy.deepcopy(input_df.iloc[:, col_res])

<<<<<<< HEAD
    if col_identifier:
        return_df_identifier = produce_for_pandas(return_df_identifier, [i for i in range(len(col_identifier))], target_p_nodes, threshold_for_converage)
        col_tmp = return_df_identifier.columns.tolist()
=======
    if col_idt:
        return_df_idt = produce_for_pandas(return_df_idt, [i for i in range(len(col_idt))], target_p_nodes, threshold_for_converage)
        # change the column name index
        col_tmp = return_df_idt.columns.tolist()
>>>>>>> 344fee7b
        col_name.extend(list(set(col_tmp).difference(set(col_name).intersection(set(col_tmp)))))
    if col_new_wikifier:
        return_df_new = produce_by_new_wikifier(return_df_new, [i for i in range(len(col_new_wikifier))], threshold_for_converage)
        col_tmp = return_df_new.columns.tolist()
        col_name.extend(list(set(col_tmp).difference(set(col_name).intersection(set(col_tmp)))))
    return_df = pd.concat([return_df, return_df_identifier, return_df_new], axis=1)

    return return_df[col_name]


def coverage(column):
    count_stats = Counter(column)
    return (len(column)-count_stats[''])/len(column)


def save_specific_p_nodes(original_dataframe, column_to_p_node_dict) -> bool:
    try:
        original_columns_list = original_dataframe.columns.tolist()
        original_columns_list.sort()
        hash_generator = hashlib.md5()

        hash_generator.update(str(original_columns_list).encode('utf-8'))
        hash_key = str(hash_generator.hexdigest())
        temp_path = os.getenv('D3MLOCALDIR', DEFAULT_TEMP_PATH)
        specific_q_nodes_file = os.path.join(temp_path, hash_key + "_column_to_P_nodes")
        if os.path.exists(specific_q_nodes_file):
            _logger.warning("The specific p nodes file already exist! Will replace the old one!")

        with open(specific_q_nodes_file, 'w') as f:
            json.dump(column_to_p_node_dict, f)

        return True

    except Exception as e:
        _logger.debug(e, exc_info=True)
        return False<|MERGE_RESOLUTION|>--- conflicted
+++ resolved
@@ -251,22 +251,16 @@
         data = response.content.decode("utf-8")
         data = list(csv.reader(data.splitlines(), delimiter=','))
         return_df = pd.DataFrame(data[1:], columns=data[0])
-<<<<<<< HEAD
-        _logger.debug("Get data from the new wikifier successfully.")
-    else:
-        _logger.debug('Error with response code: ' + response.text)
-=======
         col_name = return_df.columns.tolist()
         for cn in col_name:
             if "_WK" in cn:
                 new_name = cn.split('_')[0] + "_wikidata"
                 return_df.rename(columns={cn: new_name}, inplace=True)
-        _logger.debug("Successfully getting data from the new wikifier")
+        _logger.debug("Get data from the new wikifier successfully.")
     else:
-        _logger.error('[Error] Something wrong in new wikifier server: ' + response.text)
+        _logger.error('[Error] Something wrong in new wikifier server with response code: ' + response.text)
         _logger.debug("Wikifier_choice will change to identifier")
         return_df = produce_for_pandas(input_df=input_df, target_columns=target_columns, threshold_for_converage = 0.7)
->>>>>>> 344fee7b
 
     return return_df
 
@@ -294,16 +288,10 @@
     col_res = list(set([i for i in range(len(col_name))]).difference(set(col_new_wikifier + col_identifier)))
     return_df = copy.deepcopy(input_df.iloc[:, col_res])
 
-<<<<<<< HEAD
     if col_identifier:
         return_df_identifier = produce_for_pandas(return_df_identifier, [i for i in range(len(col_identifier))], target_p_nodes, threshold_for_converage)
         col_tmp = return_df_identifier.columns.tolist()
-=======
-    if col_idt:
-        return_df_idt = produce_for_pandas(return_df_idt, [i for i in range(len(col_idt))], target_p_nodes, threshold_for_converage)
         # change the column name index
-        col_tmp = return_df_idt.columns.tolist()
->>>>>>> 344fee7b
         col_name.extend(list(set(col_tmp).difference(set(col_name).intersection(set(col_tmp)))))
     if col_new_wikifier:
         return_df_new = produce_by_new_wikifier(return_df_new, [i for i in range(len(col_new_wikifier))], threshold_for_converage)
