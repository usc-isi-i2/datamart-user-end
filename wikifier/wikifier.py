import os
import typing
import numpy as np
import copy
import math
import hashlib
import json
import logging
import requests
import pandas as pd
import io
import csv
from .find_identity import FindIdentity
from collections import Counter
from datamart_isi import config
from datamart_isi.cache.general_search_cache import GeneralSearchCache


DEFAULT_DATAMART_URL = config.default_datamart_url
CACHE_MANAGER = GeneralSearchCache(connection_url = os.getenv('DATAMART_URL_NYU', DEFAULT_DATAMART_URL))

try:
    from datamart_isi.config import default_temp_path
    DEFAULT_TEMP_PATH = default_temp_path
except:
    DEFAULT_TEMP_PATH = "/tmp"

_logger = logging.getLogger(__name__)
NEW_WIKIFIER_SERVER = config.new_wikifier_server


def produce(inputs, target_columns: typing.List[int]=None, target_p_nodes: typing.List[str]=None, input_type: str="pandas",
            wikifier_choice: typing.List[str]=None, threshold: float=0.7, use_cache=True):
    if input_type == "pandas":
        # use general search cache system to cache the wikifier results
        produce_config = {"target_columns": target_columns, "target_p_nodes": target_p_nodes,
                          "input_type": input_type, "wikifier_choice": wikifier_choice, "threshold": threshold}

        if use_cache:
            cache_key = CACHE_MANAGER.get_hash_key(inputs, json.dumps(produce_config))
            cache_result = CACHE_MANAGER.get_cache_results(cache_key)
            if cache_result is not None:
                _logger.info("Using caching results for wikifier")
                return cache_result
            # END cache part

        if wikifier_choice is None:
            # FIXME: Disable new wikifier temporarily
            return_df = produce_for_pandas(inputs, target_columns, target_p_nodes, threshold)
            # return_df = produce_by_automatic(input_df=inputs, target_columns=target_columns,
            #                                         target_p_nodes=target_p_nodes, threshold_for_converage=threshold)
        elif target_columns is None:
            if wikifier_choice[0] == "identifier":
                return_df = produce_for_pandas(inputs, target_columns, target_p_nodes, threshold)
            elif wikifier_choice[0] == "new_wikifier":
                return_df = produce_by_new_wikifier(inputs, target_columns, threshold)
            else:
                return_df = produce_by_automatic(inputs, target_columns, target_p_nodes, threshold)
        else:
            col_name = inputs.columns.tolist()
            col_identifier, col_new_wikifier, col_auto = [], [], []
            for i in range(len(wikifier_choice)):
                if wikifier_choice[i] == "identifier":
                    col_identifier.append(target_columns[i])
                elif wikifier_choice[i] == "new_wikifier":
                    col_new_wikifier.append(target_columns[i])
                else:
                    col_auto.append(target_columns[i])
            col_res = list(set([i for i in range(len(col_name))]).difference(set(col_new_wikifier + col_identifier + col_auto)))
            return_df = copy.deepcopy(inputs.iloc[:, col_res])

            if col_identifier:
                return_df_identifier = produce_for_pandas(inputs.iloc[:, col_identifier], [i for i in range(len(col_identifier))], 
                                                   target_p_nodes, threshold)
                # change the column name index
                col_tmp = return_df_identifier.columns.tolist()
                col_name.extend(list(set(col_tmp).difference(set(col_name).intersection(set(col_tmp)))))
                return_df = pd.concat([return_df, return_df_identifier], axis=1)
            if col_new_wikifier:
                return_df_new = produce_by_new_wikifier(inputs.iloc[:, col_new_wikifier], [i for i in range(len(col_new_wikifier))], 
                                                        threshold)
                col_tmp = return_df_new.columns.tolist()
                col_name.extend(list(set(col_tmp).difference(set(col_name).intersection(set(col_tmp)))))
                return_df = pd.concat([return_df, return_df_new], axis=1)
            if col_auto:
                return_df_auto = produce_by_automatic(inputs.iloc[:, col_auto], [i for i in range(len(col_auto))], 
                                                      target_p_nodes, threshold)
                col_tmp = return_df_auto.columns.tolist()
                col_name.extend(list(set(col_tmp).difference(set(col_name).intersection(set(col_tmp)))))
                return_df = pd.concat([return_df, return_df_auto], axis=1)

            return_df = return_df[col_name]

        if use_cache:
            # push to cache system
            response = CACHE_MANAGER.add_to_memcache(supplied_dataframe=inputs,
                                                     search_result_serialized=json.dumps(produce_config),
                                                     augment_results=return_df,
                                                     hash_key=cache_key
                                                     )
            if not response:
                _logger.warning("Push wikifier results to results failed!")
            else:
                _logger.info("Push wikifier results to memcache success!")

        return return_df

    # elif input_type == "d3m_ds":
    #     return produce_for_d3m_dataset(input_ds=inputs, target_columns=target_columns)
    # elif input_type == "d3m_df":
    #     return produce_for_d3m_dataframe(input_df=inputs, target_columns=target_columns)
    else:
        raise ValueError("unknown type of input!")


def all_in_range_0_to_100(inputs):
    min_val = min(inputs)
    max_val = max(inputs)
    if min_val <= 100 and min_val >= 0 and max_val >= 0 and max_val <= 100:
        return True
    else:
        return False


def are_almost_continues_numbers(inputs, threshold=0.7):
    min_val = min(inputs)
    max_val = max(inputs)
    if (max_val - min_val) * threshold <= len(inputs):
        return True
    else:
        return False


def one_character_alphabet(inputs):
    if all(x.isalpha() and len(x) == 1 for x in inputs):
        return True
    return False


def produce_for_pandas(input_df, target_columns: typing.List[int]=None, target_p_nodes: dict=None, threshold_for_coverage=0.7):
    """
    function used to produce for input type is pandas.dataFrame
    :param input_df: input pd.dataFrame
    :param target_columns: target columns to find with wikidata
    :param target_p_nodes: user-speicified P node want to get, can be None if want automatic search
    :param threshold_for_coverage: minimum coverage ratio for a wikidata columns to be appended
    :return: a pd.dataFrame with updated columns from wikidata
    """
    _logger.info("Start to produce Q-nodes by identifier")
    # if no target columns given, just try every str columns
    if target_columns is None:
        target_columns = list(range(input_df.shape[1]))

    return_df = copy.deepcopy(input_df)
    column_to_p_node_dict = dict()
    for column in target_columns:
        current_column_name = input_df.columns[column]
        # curData = [str(x) for x in list(input_df[column])]
        _logger.debug('Current column: ' + current_column_name)
        try:
            temp = set()
            for each in input_df.iloc[:, column].dropna().tolist():
                temp.add(int(each))
            if all_in_range_0_to_100(temp) or are_almost_continues_numbers(temp, threshold_for_coverage):
                _logger.debug("Column with all numerical values and useless detected, skipped")
                continue
        except:
            pass

        try:
            temp = set(input_df.iloc[:, column].dropna())
            if one_character_alphabet(temp):
                _logger.debug("Column with only one letter in each line and useless detected, skipped")
                continue
        except:
            pass

        curData = []
        for each in input_df.iloc[:, column]:
            if type(each) is str:
                curData.append(each)
            elif each is np.nan or math.isnan(each):
                curData.append("")
            else:
                curData.append(str(each))

        # for each column, try to find corresponding specific P nodes required
        if target_p_nodes is not None and current_column_name in target_p_nodes:
            # if found, we should always create the extra column, even the coverage is less than threshold
            target_p_node_to_send = target_p_nodes[current_column_name]
            _logger.info("Specific P node given, will wikifier this column anyway.")
        else:
            # if not found, check if coverage reach the threshold
            target_p_node_to_send = None
            if coverage(curData) < threshold_for_coverage:
                _logger.debug("Coverage of data is " + str(coverage(curData)) + " which is less than threshold " + str(
                    threshold_for_coverage))
                continue

        # get wikifiered result for this column
        for idx, res in enumerate(FindIdentity.get_identifier_3(strings=curData, column_name=current_column_name,
                                                                target_p_node=target_p_node_to_send)):
            # res[0] is the send input P node
            top1_dict = res[1]
            new_col = [""] * len(curData)
            for i in range(len(curData)):
                if curData[i] in top1_dict:
                    new_col[i] = top1_dict[curData[i]]
            # same as previous, only check when no specific P nodes given
            if not target_p_node_to_send and coverage(new_col) < threshold_for_coverage:
                _logger.debug("[WARNING] Coverage of Q nodes is " + str(coverage(new_col)) +
                              " which is less than threshold " + str(threshold_for_coverage))
                continue
            column_to_p_node_dict[current_column_name] = res[0]
            col_name = current_column_name + '_wikidata'
            return_df[col_name] = new_col
            break

    save_specific_p_nodes(input_df, column_to_p_node_dict)
    return return_df


def produce_by_new_wikifier(input_df, target_columns=None, threshold_for_coverage=0.7) -> pd.DataFrame:
    """
    The function used to call new wikifier service
    :param input_df: a dataframe(both d3m or pandas are acceptable)
    :param target_columns: typing.List[int] indicates the column numbers of the columns need to be wikified
    :param threshold_for_coverage: the minimum coverage of Q nodes for the column,
                                   if the appeared times are lower than threshold, we will not use it
    :return: a dataframe with wikifiered columns
    """
    _logger.debug("Start running new wikifier")
    if target_columns is None:
        target_columns = list(range(input_df.shape[1]))

    col_names = []
    for column in target_columns:
        current_column_name = input_df.columns[column]
<<<<<<< HEAD
        _logger.debug('Current column: ' + current_column_name)
        try:
            temp = set(input_df.iloc[:, column].dropna())
            if one_character_alphabet(temp):
                _logger.debug("Column with only one letter in each line and useless detected, skipped")
                continue
            else:
                col_names.append(current_column_name)
        except:
            pass
=======
        temp = set()
        # for special case that if a column has only one character for each row, we should skip it
        for each in input_df.iloc[:, column].dropna():
            temp.add(each)
        if one_character_alphabet(temp):
            _logger.debug("Column with only one letter in each line and useless detected, skipped")
            continue
        else:
            col_names.append(current_column_name)
>>>>>>> ecc08fa1

    _logger.debug("Following {} columns will be send to new wikifier:".format(str(len(col_names))))
    _logger.debug(str(col_names))

    # transfer to bytes and send to new wikifier server
    data = io.BytesIO()
    data_bytes = input_df.to_csv(index=False).encode("utf-8")
    data.write(data_bytes)
    data.seek(0)

    files = {
        'file': ('wikifier.csv', data),
        'type': (None, 'text/csv'),
        'columns': (None, json.dumps({'names': col_names})),
        'wikifyPercentage': (None, str(threshold_for_coverage))
    }

    response = requests.post(NEW_WIKIFIER_SERVER, files=files)
    if response.status_code == 200:
        data = response.content.decode("utf-8")
        data = list(csv.reader(data.splitlines(), delimiter=','))
        return_df = pd.DataFrame(data[1:], columns=data[0])
        col_name = return_df.columns.tolist()
        for cn in col_name:
            if "_WK" in cn:
                new_name = cn.split('_')[0] + "_wikidata"
                return_df.rename(columns={cn: new_name}, inplace=True)
        _logger.debug("Get data from the new wikifier successfully.")
    else:
        _logger.error('Something wrong in new wikifier server with response code: ' + response.text)
        _logger.debug("Wikifier_choice will change to identifier")
        return_df = produce_for_pandas(input_df=input_df, target_columns=target_columns, threshold_for_coverage = 0.7)

    return return_df


def produce_by_automatic(input_df, target_columns=None, target_p_nodes=None, threshold_for_coverage=0.7) -> pd.DataFrame:
    """
    The function used to call new wikifier service
    :param input_df: a dataframe(both d3m or pandas are acceptable)
    :param target_columns: typing.List[int] indicates the column numbers of the columns need to be wikified
    :param threshold_for_coverage: the minimum coverage of Q nodes for the column,
                                   if the appeared times are lower than threshold, we will not use it
    :param target_p_nodes: a dict which includes the specific p node for the given column
    :return: a dataframe with wikifiered columns
    """
    _logger.debug("Start running automatic wikifier")
    if target_columns is None:
        target_columns = list(range(input_df.shape[1]))

    col_new_wikifier, col_identifier = [], []
    for column in target_columns:
        current_column_name = input_df.columns[column]
        _logger.debug('Current column: ' + current_column_name)
        try:
            if input_df.iloc[:, column].astype(float).dtypes == "float64" or input_df.iloc[:, column].astype(int).dtypes == "int64":
                _logger.debug(current_column_name + ' is numeric column, will choose identifier')
                col_identifier.append(column)
        except:
            _logger.debug(current_column_name + ' is text column, will choose new wikifier')
            col_new_wikifier.append(column)

    col_name = input_df.columns.tolist()
    return_df_identifier = input_df.iloc[:, col_identifier]
    return_df_new = input_df.iloc[:, col_new_wikifier]
    col_res = list(set([i for i in range(len(col_name))]).difference(set(col_new_wikifier + col_identifier)))
    return_df = copy.deepcopy(input_df.iloc[:, col_res])

    if col_identifier:
        return_df_identifier = produce_for_pandas(return_df_identifier, [i for i in range(len(col_identifier))],
                                                  target_p_nodes, threshold_for_coverage)
        col_tmp = return_df_identifier.columns.tolist()
        # change the column name index
        col_name.extend(list(set(col_tmp).difference(set(col_name).intersection(set(col_tmp)))))
    if col_new_wikifier:
        return_df_new = produce_by_new_wikifier(return_df_new, [i for i in range(len(col_new_wikifier))], threshold_for_coverage)
        col_tmp = return_df_new.columns.tolist()
        col_name.extend(list(set(col_tmp).difference(set(col_name).intersection(set(col_tmp)))))
    return_df = pd.concat([return_df, return_df_identifier, return_df_new], axis=1)

    return return_df[col_name]


def coverage(column):
    count_stats = Counter(column)
    return (len(column)-count_stats[''])/len(column)


def save_specific_p_nodes(original_dataframe, column_to_p_node_dict) -> bool:
    try:
        original_columns_list = original_dataframe.columns.tolist()
        original_columns_list.sort()
        hash_generator = hashlib.md5()

        hash_generator.update(str(original_columns_list).encode('utf-8'))
        hash_key = str(hash_generator.hexdigest())
        temp_path = os.getenv('D3MLOCALDIR', DEFAULT_TEMP_PATH)
        specific_q_nodes_file = os.path.join(temp_path, hash_key + "_column_to_P_nodes")
        if os.path.exists(specific_q_nodes_file):
            _logger.warning("The specific p nodes file already exist! Will replace the old one!")

        with open(specific_q_nodes_file, 'w') as f:
            json.dump(column_to_p_node_dict, f)

        return True

    except Exception as e:
        _logger.debug(e, exc_info=True)
        return False<|MERGE_RESOLUTION|>--- conflicted
+++ resolved
@@ -168,6 +168,7 @@
             pass
 
         try:
+            # for special case that if a column has only one character for each row, we should skip it
             temp = set(input_df.iloc[:, column].dropna())
             if one_character_alphabet(temp):
                 _logger.debug("Column with only one letter in each line and useless detected, skipped")
@@ -236,28 +237,13 @@
     col_names = []
     for column in target_columns:
         current_column_name = input_df.columns[column]
-<<<<<<< HEAD
-        _logger.debug('Current column: ' + current_column_name)
-        try:
-            temp = set(input_df.iloc[:, column].dropna())
-            if one_character_alphabet(temp):
-                _logger.debug("Column with only one letter in each line and useless detected, skipped")
-                continue
-            else:
-                col_names.append(current_column_name)
-        except:
-            pass
-=======
-        temp = set()
         # for special case that if a column has only one character for each row, we should skip it
-        for each in input_df.iloc[:, column].dropna():
-            temp.add(each)
+        temp = set(input_df.iloc[:, column].dropna())
         if one_character_alphabet(temp):
             _logger.debug("Column with only one letter in each line and useless detected, skipped")
             continue
         else:
             col_names.append(current_column_name)
->>>>>>> ecc08fa1
 
     _logger.debug("Following {} columns will be send to new wikifier:".format(str(len(col_names))))
     _logger.debug(str(col_names))
