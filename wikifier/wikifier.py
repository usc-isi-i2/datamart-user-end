--- conflicted
+++ resolved
@@ -9,11 +9,7 @@
 import pandas as pd
 import io
 import csv
-<<<<<<< HEAD
-from wikifier import config_wikifier_para as p_config
-=======
 import hashlib
->>>>>>> ff5eff5c
 from .find_identity import FindIdentity
 from collections import Counter
 from datamart_isi import config
@@ -24,7 +20,6 @@
 
 try:
     from datamart_isi.config import default_temp_path
-
     DEFAULT_TEMP_PATH = default_temp_path
 except:
     DEFAULT_TEMP_PATH = "/tmp"
@@ -33,10 +28,6 @@
 NEW_WIKIFIER_SERVER = config.new_wikifier_server
 
 
-<<<<<<< HEAD
-def produce(inputs):
-    if p_config.input_type == "pandas":
-=======
 def produce(inputs, target_columns: typing.List[int] = None, target_p_nodes: typing.List[str] = None, input_type: str = "pandas",
             wikifier_choice: typing.List[str] = None, threshold: float = 0.7, use_cache=True):
     if target_columns is None and target_p_nodes is None and wikifier_choice is None and use_cache:
@@ -46,13 +37,11 @@
             return inputs
 
     if input_type == "pandas":
->>>>>>> ff5eff5c
         # use general search cache system to cache the wikifier results
-        produce_config = {"target_columns": p_config.target_columns, "target_p_nodes": p_config.target_p_nodes,
-                          "input_type": p_config.input_type, "wikifier_choice": p_config.wikifier_choice, "threshold": p_config.threshold}
-
-        # FIXME: change not
-        if not p_config.use_cache:
+        produce_config = {"target_columns": target_columns, "target_p_nodes": target_p_nodes,
+                          "input_type": input_type, "wikifier_choice": wikifier_choice, "threshold": threshold}
+
+        if use_cache:
             cache_key = CACHE_MANAGER.get_hash_key(inputs, json.dumps(produce_config))
             _logger.debug("Current wikification's key is " + cache_key)
             cache_result = CACHE_MANAGER.get_cache_results(cache_key)
@@ -65,19 +54,6 @@
         else:
             _logger.debug("Not use cache for this time's wikification.")
 
-<<<<<<< HEAD
-        if p_config.wikifier_choice is None:
-            # FIXME: Currently the new wikifier maybe very slow for large datasets
-            # return_df = produce_for_pandas(inputs)
-            return_df = produce_by_automatic(inputs)
-        elif p_config.target_columns is None:
-            if p_config.wikifier_choice[0] == "identifier":
-                return_df = produce_for_pandas(inputs)
-            elif p_config.wikifier_choice[0] == "new_wikifier":
-                return_df = produce_by_new_wikifier(inputs)
-            else:
-                return_df = produce_by_automatic(inputs)
-=======
         column_to_p_node_dict = dict()
 
         if wikifier_choice is None:
@@ -95,78 +71,43 @@
             else:
                 return_df, column_to_p_node_dict_all = produce_by_automatic(inputs, target_columns, target_p_nodes, threshold)
                 column_to_p_node_dict.update(column_to_p_node_dict_all)
->>>>>>> ff5eff5c
         else:
             col_identifier, col_new_wikifier, col_auto = [], [], []
-            for i in range(len(p_config.wikifier_choice)):
-                if p_config.wikifier_choice[i] == "identifier":
-                    col_identifier.append(p_config.target_columns[i])
-                elif p_config.wikifier_choice[i] == "new_wikifier":
-                    col_new_wikifier.append(p_config.target_columns[i])
+            for i in range(len(wikifier_choice)):
+                if wikifier_choice[i] == "identifier":
+                    col_identifier.append(target_columns[i])
+                elif wikifier_choice[i] == "new_wikifier":
+                    col_new_wikifier.append(target_columns[i])
                 else:
-                    col_auto.append(p_config.target_columns[i])
+                    col_auto.append(target_columns[i])
             return_df = copy.deepcopy(inputs)
 
             if col_identifier:
-<<<<<<< HEAD
-                p_config.target_columns = [i for i in range(len(col_identifier))]
-                return_df_identifier = produce_for_pandas(inputs.iloc[:, col_identifier])
-                return_df = pd.concat([return_df, return_df_identifier.iloc[:, len(col_identifier):]], axis=1)
-            if col_new_wikifier:
-                p_config.target_columns = [i for i in range(len(col_new_wikifier))]
-                return_df_new = produce_by_new_wikifier(inputs.iloc[:, col_new_wikifier])
-                return_df = pd.concat([return_df, return_df_new.iloc[:, len(col_new_wikifier):]], axis=1)
-            if col_auto:
-                p_config.target_columns = [i for i in range(len(col_auto))]
-                return_df_auto = produce_by_automatic(inputs.iloc[:, col_auto])
-                return_df = pd.concat([return_df, return_df_auto.iloc[:, len(col_auto):]], axis=1)
-
-        # change values of wikifier parameter to default
-        p_config.use_cache = True
-        p_config.target_columns = None
-        p_config.target_p_nodes = None
-        p_config.wikifier_choice = None
-        p_config.threshold = 0.7
-        p_config.top_k = 1
-        p_config.blacklist = []
-        # FIXME: change not
-        if not p_config.use_cache:
-=======
                 return_df_identifier, column_to_p_node_dict_identifier = produce_for_pandas(inputs.iloc[:, col_identifier],
                                                                                             [i for i in
                                                                                              range(len(col_identifier))],
                                                                                             target_p_nodes, threshold)
                 column_to_p_node_dict.update(column_to_p_node_dict_identifier)
-                # change the column name index
-                col_tmp = return_df_identifier.columns.tolist()
-                col_name.extend(list(set(col_tmp).difference(set(col_name).intersection(set(col_tmp)))))
-                return_df = pd.concat([return_df, return_df_identifier], axis=1)
+                return_df = pd.concat([return_df, return_df_identifier.iloc[:, len(col_identifier):]], axis=1)
             if col_new_wikifier:
                 return_df_new, column_to_p_node_dict_new_wikifier = produce_by_new_wikifier(inputs.iloc[:, col_new_wikifier],
                                                                                             [i for i in
                                                                                              range(len(col_new_wikifier))],
                                                                                             target_p_nodes, threshold)
                 column_to_p_node_dict.update(column_to_p_node_dict_new_wikifier)
-                col_tmp = return_df_new.columns.tolist()
-                col_name.extend(list(set(col_tmp).difference(set(col_name).intersection(set(col_tmp)))))
-                return_df = pd.concat([return_df, return_df_new], axis=1)
+                return_df = pd.concat([return_df, return_df_new.iloc[:, len(col_new_wikifier):]], axis=1)
             if col_auto:
                 return_df_auto, column_to_p_node_dict_all = produce_by_automatic(inputs.iloc[:, col_auto],
                                                                                  [i for i in range(len(col_auto))],
                                                                                  target_p_nodes, threshold)
                 column_to_p_node_dict.update(column_to_p_node_dict_all)
-                col_tmp = return_df_auto.columns.tolist()
-                col_name.extend(list(set(col_tmp).difference(set(col_name).intersection(set(col_tmp)))))
-                return_df = pd.concat([return_df, return_df_auto], axis=1)
-
-            return_df = return_df[col_name]
+                return_df = pd.concat([return_df, return_df_auto.iloc[:, len(col_auto):]], axis=1)
 
         # push the full dataset specific relationship here
         if column_to_p_node_dict:
             save_specific_p_nodes(inputs, column_to_p_node_dict)
 
         if use_cache:
->>>>>>> ff5eff5c
             # push to cache system
             response = CACHE_MANAGER.add_to_memcache(supplied_dataframe=inputs,
                                                      search_result_serialized=json.dumps(produce_config),
@@ -197,10 +138,10 @@
         return False
 
 
-def are_almost_continues_numbers(inputs):
+def are_almost_continues_numbers(inputs, threshold):
     min_val = min(inputs)
     max_val = max(inputs)
-    if (max_val - min_val) * p_config.threshold <= len(inputs):
+    if (max_val - min_val) * threshold <= len(inputs):
         return True
     else:
         return False
@@ -212,12 +153,6 @@
     return False
 
 
-<<<<<<< HEAD
-def produce_for_pandas(input_df):
-    """
-    function used to produce for input type is pandas.dataFrame
-    :param input_df: input pd.dataFrame
-=======
 def produce_for_pandas(input_df, target_columns: typing.List[int] = None, target_p_nodes: dict = None,
                        threshold_for_coverage=0.7) -> typing.Tuple[pd.DataFrame, dict]:
     """
@@ -226,31 +161,24 @@
     :param target_columns: target columns to find with wikidata
     :param target_p_nodes: user-specified P node want to get, can be None if want automatic search
     :param threshold_for_coverage: minimum coverage ratio for a wikidata columns to be appended
->>>>>>> ff5eff5c
     :return: a pd.dataFrame with updated columns from wikidata
     """
     _logger.info("Start to produce Q-nodes by identifier")
     # if no target columns given, just try every str columns
-    if p_config.target_columns is None:
-        p_config.target_columns = list(range(input_df.shape[1]))
+    if target_columns is None:
+        target_columns = list(range(input_df.shape[1]))
 
     return_df = copy.deepcopy(input_df)
     column_to_p_node_dict = dict()
-    for column in p_config.target_columns:
+    for column in target_columns:
         current_column_name = input_df.columns[column]
         # curData = [str(x) for x in list(input_df[column])]
         _logger.debug('Current column: ' + current_column_name)
         try:
             temp = set()
-<<<<<<< HEAD
-            for each in input_df.iloc[:, column].dropna().tolist():
-                temp.add(int(each))
-            if all_in_range_0_to_100(temp) or are_almost_continues_numbers(temp):
-=======
             for each in input_df.iloc[:, column].dropna():
                 temp.add(float(each))
             if all_in_range_0_to_100(temp) or are_almost_continues_numbers(temp, threshold_for_coverage):
->>>>>>> ff5eff5c
                 _logger.debug("Column with all numerical values and useless detected, skipped")
                 continue
         except:
@@ -275,16 +203,16 @@
                 curData.append(str(each))
 
         # for each column, try to find corresponding specific P nodes required
-        if p_config.target_p_nodes is not None and current_column_name in p_config.target_p_nodes:
+        if target_p_nodes is not None and current_column_name in target_p_nodes:
             # if found, we should always create the extra column, even the coverage is less than threshold
-            target_p_node_to_send = p_config.target_p_nodes[current_column_name]
+            target_p_node_to_send = target_p_nodes[current_column_name]
             _logger.info("Specific P node given, will wikifier this column anyway.")
         else:
             # if not found, check if coverage reach the threshold
             target_p_node_to_send = None
-            if coverage(curData) < p_config.threshold:
+            if coverage(curData) < threshold_for_coverage:
                 _logger.debug("Coverage of data is " + str(coverage(curData)) + " which is less than threshold " + str(
-                    p_config.threshold))
+                    threshold_for_coverage))
                 continue
 
         # get wikifiered result for this column
@@ -297,9 +225,9 @@
                 if curData[i] in top1_dict:
                     new_col[i] = top1_dict[curData[i]]
             # same as previous, only check when no specific P nodes given
-            if not target_p_node_to_send and coverage(new_col) < p_config.threshold:
+            if not target_p_node_to_send and coverage(new_col) < threshold_for_coverage:
                 _logger.debug("[WARNING] Coverage of Q nodes is " + str(coverage(new_col)) +
-                              " which is less than threshold " + str(p_config.threshold))
+                              " which is less than threshold " + str(threshold_for_coverage))
                 continue
             column_to_p_node_dict[current_column_name] = res[0]
             col_name = current_column_name + '_wikidata_' + str(idx)
@@ -312,32 +240,20 @@
     return return_df, column_to_p_node_dict
 
 
-<<<<<<< HEAD
-def produce_by_new_wikifier(input_df) -> pd.DataFrame:
-=======
 def produce_by_new_wikifier(input_df, target_columns=None, target_p_nodes: dict = None,
                             threshold_for_coverage=0.7) -> typing.Tuple[pd.DataFrame, dict]:
->>>>>>> ff5eff5c
     """
     The function used to call new wikifier service
     :param input_df: a dataframe(both d3m or pandas are acceptable)
     :return: a dataframe with wikifiered columns
     """
     _logger.info("Start running new wikifier")
-<<<<<<< HEAD
-    if p_config.target_columns is None:
-        p_config.target_columns = list(range(input_df.shape[1]))
-
-    col_names = []
-    for column in p_config.target_columns:
-=======
     if target_columns is None:
         target_columns = list(range(input_df.shape[1]))
     col_names = []
     column_to_p_node_dict = dict()
 
     for column in target_columns:
->>>>>>> ff5eff5c
         current_column_name = input_df.columns[column]
         # for special case that if a column has only one character for each row, we should skip it
         temp = set(input_df.iloc[:, column].dropna())
@@ -363,23 +279,19 @@
         'file': ('wikifier.csv', data),
         'type': (None, 'text/csv'),
         'columns': (None, json.dumps({'names': col_names})),
-        'wikifyPercentage': (None, str(p_config.threshold)),
-        'K': (None, str(p_config.top_k)),
-        'blackList': (None, json.dumps({'QNodes': p_config.blacklist}))
+        'wikifyPercentage': (None, str(threshold_for_coverage))
     }
 
-    if p_config.target_p_nodes is not None:
+    if target_p_nodes is not None:
         target_q_nodes_list = []
         for name in col_names:
-            if name in p_config.target_p_nodes.keys():
+            if name in target_p_nodes.keys():
                 _logger.info("Specific Q node(class) given, will wikifier this column by this class.")
-                target_q_nodes_list.append(p_config.target_p_nodes[name])
+                target_q_nodes_list.append(target_p_nodes[name])
             else:
                 target_q_nodes_list.append("")
         files['phase'] = (None, 'test')
         files['columnClass'] = (None, json.dumps({'names': target_q_nodes_list}))
-    import pdb
-    pdb.set_trace()
 
     response = requests.post(NEW_WIKIFIER_SERVER, files=files)
     if response.status_code == 200:
@@ -388,8 +300,6 @@
         data, column_to_p_node_dict = content['data'], content['class']
         data = list(csv.reader(data.splitlines(), delimiter=','))
         return_df = pd.DataFrame(data[1:], columns=data[0])
-        import pdb
-        pdb.set_trace()
         col_name = return_df.columns.tolist()
         for cn in col_name:
             if "_QNodes" in cn:
@@ -402,14 +312,6 @@
     else:
         _logger.error('Something wrong in new wikifier server with response code: ' + response.text)
         _logger.debug("Wikifier_choice will change to identifier")
-<<<<<<< HEAD
-        return_df = produce_for_pandas(input_df=input_df)
-
-    return return_df
-
-
-def produce_by_automatic(input_df) -> pd.DataFrame:
-=======
         return_df, column_to_p_node_dict_identifier = produce_for_pandas(input_df=input_df, target_columns=target_columns,
                                                                          threshold_for_coverage=0.7)
         column_to_p_node_dict.update(column_to_p_node_dict_identifier)
@@ -418,7 +320,6 @@
 
 def produce_by_automatic(input_df, target_columns=None, target_p_nodes=None, threshold_for_coverage=0.7) \
         -> typing.Tuple[pd.DataFrame, dict]:
->>>>>>> ff5eff5c
     """
     The function used to call new wikifier service
     :param input_df: a dataframe(both d3m or pandas are acceptable)
@@ -429,33 +330,18 @@
     :return: a dataframe with wikifiered columns
     """
     _logger.debug("Start running automatic wikifier")
-<<<<<<< HEAD
-    if p_config.target_columns is None:
-        p_config.target_columns = list(range(input_df.shape[1]))
-
-=======
     column_to_p_node_dict = dict()
     if target_columns is None:
         target_columns = list(range(input_df.shape[1]))
->>>>>>> ff5eff5c
     col_new_wikifier, col_identifier = [], []
-    for column in p_config.target_columns:
+    for column in target_columns:
         current_column_name = input_df.columns[column]
-<<<<<<< HEAD
-        _logger.debug('Current column: ' + current_column_name)
-        if p_config.target_p_nodes is not None and current_column_name in p_config.target_p_nodes.keys():
-            if "Q" in p_config.target_p_nodes[current_column_name]:
-                col_new_wikifier.append(column)
-                _logger.debug(current_column_name + ' is text column, will choose new wikifier')
-            elif "P" in p_config.target_p_nodes[current_column_name]:
-=======
         # _logger.debug('Current column: ' + current_column_name)
         if target_p_nodes is not None and current_column_name in target_p_nodes.keys():
             if "Q" in target_p_nodes[current_column_name]:
                 col_new_wikifier.append(column)
                 # _logger.debug(current_column_name + ' is text column, will choose new wikifier')
             elif "P" in target_p_nodes[current_column_name]:
->>>>>>> ff5eff5c
                 col_identifier.append(column)
                 # _logger.debug(current_column_name + ' is numeric column, will choose identifier')
         else:
@@ -468,21 +354,6 @@
                 # _logger.debug(current_column_name + ' is text column, will choose new wikifier')
                 col_new_wikifier.append(column)
 
-<<<<<<< HEAD
-    return_df = copy.deepcopy(input_df)
-    if col_identifier:
-        p_config.target_columns = [i for i in range(len(col_identifier))]
-        identifier_df = produce_for_pandas(input_df.iloc[:, col_identifier])
-        identifier_df = identifier_df.iloc[:, len(col_identifier):]
-    if col_new_wikifier:
-        p_config.target_columns = [i for i in range(len(col_new_wikifier))]
-        new_df = produce_by_new_wikifier(input_df.iloc[:, col_new_wikifier])
-        new_df = new_df.iloc[:, len(col_new_wikifier):]
-
-    return_df = pd.concat([return_df, identifier_df, new_df], axis=1)
-
-    return return_df
-=======
     if col_identifier:
         _logger.info("Following columns will be sent to identifier:")
         _logger.info(str(col_identifier))
@@ -492,32 +363,24 @@
     if not col_new_wikifier and not col_identifier:
         _logger.info("No column will be wikified!")
 
-    col_name = input_df.columns.tolist()
     return_df_identifier = input_df.iloc[:, col_identifier]
     return_df_new = input_df.iloc[:, col_new_wikifier]
-    col_res = list(set([i for i in range(len(col_name))]).difference(set(col_new_wikifier + col_identifier)))
-    return_df = copy.deepcopy(input_df.iloc[:, col_res])
+    return_df = copy.deepcopy(input_df)
 
     if col_identifier:
         return_df_identifier, column_to_p_node_dict_identifier = produce_for_pandas(return_df_identifier,
                                                                                     [i for i in range(len(col_identifier))],
                                                                                     target_p_nodes, threshold_for_coverage)
         column_to_p_node_dict.update(column_to_p_node_dict_identifier)
-        col_tmp = return_df_identifier.columns.tolist()
-        # change the column name index
-        col_name.extend(list(set(col_tmp).difference(set(col_name).intersection(set(col_tmp)))))
 
     if col_new_wikifier:
         return_df_new, column_to_p_node_dict_new_wikifier = produce_by_new_wikifier(return_df_new,
                                                                                     [i for i in range(len(col_new_wikifier))],
                                                                                     target_p_nodes, threshold_for_coverage)
         column_to_p_node_dict.update(column_to_p_node_dict_new_wikifier)
-        col_tmp = return_df_new.columns.tolist()
-        col_name.extend(list(set(col_tmp).difference(set(col_name).intersection(set(col_tmp)))))
-    return_df = pd.concat([return_df, return_df_identifier, return_df_new], axis=1)
-
-    return return_df[col_name], column_to_p_node_dict
->>>>>>> ff5eff5c
+    return_df = pd.concat([return_df, return_df_identifier.iloc[:, len(col_identifier):], return_df_new.iloc[:, len(col_new_wikifier):]], axis=1)
+
+    return return_df, column_to_p_node_dict
 
 
 def coverage(column):
