import os
import typing
import numpy as np
import copy
import math
import hashlib
import json
import logging
import requests
import pandas as pd
import io
import csv
from .find_identity import FindIdentity
from collections import Counter
from datamart_isi import config
from datamart_isi.cache.general_search_cache import GeneralSearchCache

DEFAULT_DATAMART_URL = config.default_datamart_url
CACHE_MANAGER = GeneralSearchCache(connection_url= os.getenv('DATAMART_URL_NYU', DEFAULT_DATAMART_URL))

try:
    from datamart_isi.config import default_temp_path
    DEFAULT_TEMP_PATH = default_temp_path
except:
    DEFAULT_TEMP_PATH = "/tmp"

_logger = logging.getLogger(__name__)
NEW_WIKIFIER_SERVER = config.new_wikifier_server


def produce(inputs, target_columns: typing.List[int] = None, target_p_nodes: typing.List[str] = None, input_type: str = "pandas",
            wikifier_choice: typing.List[str] = None, threshold: float = 0.7, use_cache=True):
    if input_type == "pandas":
        # use general search cache system to cache the wikifier results
        produce_config = {"target_columns": target_columns, "target_p_nodes": target_p_nodes,
                          "input_type": input_type, "wikifier_choice": wikifier_choice, "threshold": threshold}

        if use_cache:
            cache_key = CACHE_MANAGER.get_hash_key(inputs, json.dumps(produce_config))
            cache_result = CACHE_MANAGER.get_cache_results(cache_key)
            if cache_result is not None:
                _logger.info("Using caching results for wikifier")
                return cache_result
            # END cache part

        if wikifier_choice is None:
<<<<<<< HEAD
            # FIXME: for testing the TA2's sample_search, not disable the new wikifier temporarily
=======
            # FIXME: Currently the new wikifier maybe very slow for large datasets
>>>>>>> df12be19
            # return_df = produce_for_pandas(inputs, target_columns, target_p_nodes, threshold)
            return_df = produce_by_automatic(inputs, target_columns, target_p_nodes, threshold)
        elif target_columns is None:
            if wikifier_choice[0] == "identifier":
                return_df = produce_for_pandas(inputs, target_columns, target_p_nodes, threshold)
            elif wikifier_choice[0] == "new_wikifier":
                return_df = produce_by_new_wikifier(inputs, target_columns, target_p_nodes, threshold)
            else:
                return_df = produce_by_automatic(inputs, target_columns, target_p_nodes, threshold)
        else:
            col_name = inputs.columns.tolist()
            col_identifier, col_new_wikifier, col_auto = [], [], []
            for i in range(len(wikifier_choice)):
                if wikifier_choice[i] == "identifier":
                    col_identifier.append(target_columns[i])
                elif wikifier_choice[i] == "new_wikifier":
                    col_new_wikifier.append(target_columns[i])
                else:
                    col_auto.append(target_columns[i])
            col_res = list(set([i for i in range(len(col_name))]).difference(set(col_new_wikifier + col_identifier + col_auto)))
            return_df = copy.deepcopy(inputs.iloc[:, col_res])

            if col_identifier:
                return_df_identifier = produce_for_pandas(inputs.iloc[:, col_identifier],
                                                          [i for i in range(len(col_identifier))],
                                                          target_p_nodes, threshold)
                # change the column name index
                col_tmp = return_df_identifier.columns.tolist()
                col_name.extend(list(set(col_tmp).difference(set(col_name).intersection(set(col_tmp)))))
                return_df = pd.concat([return_df, return_df_identifier], axis=1)
            if col_new_wikifier:
                return_df_new = produce_by_new_wikifier(inputs.iloc[:, col_new_wikifier],
                                                        [i for i in range(len(col_new_wikifier))],
                                                        target_p_nodes, threshold)
                col_tmp = return_df_new.columns.tolist()
                col_name.extend(list(set(col_tmp).difference(set(col_name).intersection(set(col_tmp)))))
                return_df = pd.concat([return_df, return_df_new], axis=1)
            if col_auto:
                return_df_auto = produce_by_automatic(inputs.iloc[:, col_auto], [i for i in range(len(col_auto))],
                                                      target_p_nodes, threshold)
                col_tmp = return_df_auto.columns.tolist()
                col_name.extend(list(set(col_tmp).difference(set(col_name).intersection(set(col_tmp)))))
                return_df = pd.concat([return_df, return_df_auto], axis=1)

            return_df = return_df[col_name]

        if use_cache:
            # push to cache system
            response = CACHE_MANAGER.add_to_memcache(supplied_dataframe=inputs,
                                                     search_result_serialized=json.dumps(produce_config),
                                                     augment_results=return_df,
                                                     hash_key=cache_key
                                                     )
            if not response:
                _logger.warning("Push wikifier results to results failed!")
            else:
                _logger.info("Push wikifier results to memcache success!")

        return return_df

    # elif input_type == "d3m_ds":
    #     return produce_for_d3m_dataset(input_ds=inputs, target_columns=target_columns)
    # elif input_type == "d3m_df":
    #     return produce_for_d3m_dataframe(input_df=inputs, target_columns=target_columns)
    else:
        raise ValueError("unknown type of input!")


def all_in_range_0_to_100(inputs):
    min_val = min(inputs)
    max_val = max(inputs)
    if min_val <= 100 and min_val >= 0 and max_val >= 0 and max_val <= 100:
        return True
    else:
        return False


def are_almost_continues_numbers(inputs, threshold=0.7):
    min_val = min(inputs)
    max_val = max(inputs)
    if (max_val - min_val) * threshold <= len(inputs):
        return True
    else:
        return False


def one_character_alphabet(inputs):
    if all(x.isalpha() and len(x) == 1 for x in inputs):
        return True
    return False


def produce_for_pandas(input_df, target_columns: typing.List[int] = None, target_p_nodes: dict = None,
                       threshold_for_coverage=0.7):
    """
    function used to produce for input type is pandas.dataFrame
    :param input_df: input pd.dataFrame
    :param target_columns: target columns to find with wikidata
    :param target_p_nodes: user-speicified P node want to get, can be None if want automatic search
    :param threshold_for_coverage: minimum coverage ratio for a wikidata columns to be appended
    :return: a pd.dataFrame with updated columns from wikidata
    """
    _logger.info("Start to produce Q-nodes by identifier")
    # if no target columns given, just try every str columns
    if target_columns is None:
        target_columns = list(range(input_df.shape[1]))

    return_df = copy.deepcopy(input_df)
    column_to_p_node_dict = dict()
    for column in target_columns:
        current_column_name = input_df.columns[column]
        # curData = [str(x) for x in list(input_df[column])]
        _logger.debug('Current column: ' + current_column_name)
        try:
            temp = set()
            for each in input_df.iloc[:, column].dropna().tolist():
                temp.add(int(each))
            if all_in_range_0_to_100(temp) or are_almost_continues_numbers(temp, threshold_for_coverage):
                _logger.debug("Column with all numerical values and useless detected, skipped")
                continue
        except:
            pass

        try:
            # for special case that if a column has only one character for each row, we should skip it
            temp = set(input_df.iloc[:, column].dropna())
            if one_character_alphabet(temp):
                _logger.debug("Column with only one letter in each line and useless detected, skipped")
                continue
        except:
            pass

        curData = []
        for each in input_df.iloc[:, column]:
            if type(each) is str:
                curData.append(each)
            elif each is np.nan or math.isnan(each):
                curData.append("")
            else:
                curData.append(str(each))

        # for each column, try to find corresponding specific P nodes required
        if target_p_nodes is not None and current_column_name in target_p_nodes:
            # if found, we should always create the extra column, even the coverage is less than threshold
            target_p_node_to_send = target_p_nodes[current_column_name]
            _logger.info("Specific P node given, will wikifier this column anyway.")
        else:
            # if not found, check if coverage reach the threshold
            target_p_node_to_send = None
            if coverage(curData) < threshold_for_coverage:
                _logger.debug("Coverage of data is " + str(coverage(curData)) + " which is less than threshold " + str(
                    threshold_for_coverage))
                continue

        # get wikifiered result for this column
        for idx, res in enumerate(FindIdentity.get_identifier_3(strings=curData, column_name=current_column_name,
                                                                target_p_node=target_p_node_to_send)):
            # res[0] is the send input P node
            top1_dict = res[1]
            new_col = [""] * len(curData)
            for i in range(len(curData)):
                if curData[i] in top1_dict:
                    new_col[i] = top1_dict[curData[i]]
            # same as previous, only check when no specific P nodes given
            if not target_p_node_to_send and coverage(new_col) < threshold_for_coverage:
                _logger.debug("[WARNING] Coverage of Q nodes is " + str(coverage(new_col)) +
                              " which is less than threshold " + str(threshold_for_coverage))
                continue
            column_to_p_node_dict[current_column_name] = res[0]
            col_name = current_column_name + '_wikidata'
            return_df[col_name] = new_col
            break

    if column_to_p_node_dict:
        save_specific_p_nodes(input_df, column_to_p_node_dict)
    return return_df


def produce_by_new_wikifier(input_df, target_columns=None, target_p_nodes: dict = None,
                            threshold_for_coverage=0.7) -> pd.DataFrame:
    """
    The function used to call new wikifier service
    :param input_df: a dataframe(both d3m or pandas are acceptable)
    :param target_columns: typing.List[int] indicates the column numbers of the columns need to be wikified
    :param target_p_nodes: user-speicified Q node want to get, can be None if want automatic search
    :param threshold_for_coverage: the minimum coverage of Q nodes for the column,
                                   if the appeared times are lower than threshold, we will not use it
    :return: a dataframe with wikifiered columns
    """
    _logger.debug("Start running new wikifier")
    if target_columns is None:
        target_columns = list(range(input_df.shape[1]))

    col_names = []
    for column in target_columns:
        current_column_name = input_df.columns[column]
        # for special case that if a column has only one character for each row, we should skip it
        temp = set(input_df.iloc[:, column].dropna())
        if one_character_alphabet(temp):
            _logger.debug("Column with only one letter in each line and useless detected, skipped")
            continue
        else:
            col_names.append(current_column_name)

    if not col_names:
        return input_df

    _logger.debug("Following {} columns will be send to new wikifier:".format(str(len(col_names))))
    _logger.debug(str(col_names))

    # transfer to bytes and send to new wikifier server
    data = io.BytesIO()
    data_bytes = input_df.to_csv(index=False).encode("utf-8")
    data.write(data_bytes)
    data.seek(0)

    files = {
        'file': ('wikifier.csv', data),
        'type': (None, 'text/csv'),
        'columns': (None, json.dumps({'names': col_names})),
        'wikifyPercentage': (None, str(threshold_for_coverage))
    }

    if target_p_nodes is not None:
        target_q_nodes_list = []
        for name in col_names:
            if name in target_p_nodes.keys():
                _logger.info("Specific Q node(class) given, will wikifier this column by this class.")
                target_q_nodes_list.append(target_p_nodes[name])
            else:
                target_q_nodes_list.append("")
        files['phase'] = (None, 'test')
        files['columnClass'] = (None, json.dumps({'names': target_q_nodes_list}))

    response = requests.post(NEW_WIKIFIER_SERVER, files=files)
    if response.status_code == 200:
        content = response.content.decode("utf-8")
        content = json.loads(content)
        data, column_to_p_node_dict = content['data'], content['class']
        data = list(csv.reader(data.splitlines(), delimiter=','))
        return_df = pd.DataFrame(data[1:], columns=data[0])
        col_name = return_df.columns.tolist()
        for cn in col_name:
            if "_WK" in cn:
                new_name = cn.split('_')[0] + "_wikidata"
                return_df.rename(columns={cn: new_name}, inplace=True)
        _logger.debug("Get data from the new wikifier successfully.")
        if column_to_p_node_dict:
            _logger.debug("For each column, the best matching class is:" + str(column_to_p_node_dict))
            save_specific_p_nodes(input_df, column_to_p_node_dict)
    else:
        _logger.error('Something wrong in new wikifier server with response code: ' + response.text)
        _logger.debug("Wikifier_choice will change to identifier")
        return_df = produce_for_pandas(input_df=input_df, target_columns=target_columns, threshold_for_coverage=0.7)

    return return_df


def produce_by_automatic(input_df, target_columns=None, target_p_nodes=None,threshold_for_coverage=0.7) -> pd.DataFrame:
    """
    The function used to call new wikifier service
    :param input_df: a dataframe(both d3m or pandas are acceptable)
    :param target_columns: typing.List[int] indicates the column numbers of the columns need to be wikified
    :param threshold_for_coverage: the minimum coverage of Q nodes for the column,
                                   if the appeared times are lower than threshold, we will not use it
    :param target_p_nodes: a dict which includes the specific p node for the given column
    :return: a dataframe with wikifiered columns
    """
    _logger.debug("Start running automatic wikifier")
    if target_columns is None:
        target_columns = list(range(input_df.shape[1]))

    col_new_wikifier, col_identifier = [], []
    for column in target_columns:
        current_column_name = input_df.columns[column]
        _logger.debug('Current column: ' + current_column_name)
        if target_p_nodes is not None and current_column_name in target_p_nodes.keys():
            if "Q" in target_p_nodes[current_column_name]:
                col_new_wikifier.append(column)
                _logger.debug(current_column_name + ' is text column, will choose new wikifier')
            elif "P" in target_p_nodes[current_column_name]:
                col_identifier.append(column)
                _logger.debug(current_column_name + ' is numeric column, will choose identifier')
        else:
            try:
                if input_df.iloc[:, column].astype(float).dtypes == "float64" or input_df.iloc[:, column].astype(
                        int).dtypes == "int64":
                    _logger.debug(current_column_name + ' is numeric column, will choose identifier')
                    col_identifier.append(column)
            except:
                _logger.debug(current_column_name + ' is text column, will choose new wikifier')
                col_new_wikifier.append(column)

    col_name = input_df.columns.tolist()
    return_df_identifier = input_df.iloc[:, col_identifier]
    return_df_new = input_df.iloc[:, col_new_wikifier]
    col_res = list(set([i for i in range(len(col_name))]).difference(set(col_new_wikifier + col_identifier)))
    return_df = copy.deepcopy(input_df.iloc[:, col_res])

    if col_identifier:
        return_df_identifier = produce_for_pandas(return_df_identifier, [i for i in range(len(col_identifier))],
                                                  target_p_nodes, threshold_for_coverage)
        col_tmp = return_df_identifier.columns.tolist()
        # change the column name index
        col_name.extend(list(set(col_tmp).difference(set(col_name).intersection(set(col_tmp)))))
    if col_new_wikifier:
        return_df_new = produce_by_new_wikifier(return_df_new, [i for i in range(len(col_new_wikifier))],
                                                target_p_nodes, threshold_for_coverage)
        col_tmp = return_df_new.columns.tolist()
        col_name.extend(list(set(col_tmp).difference(set(col_name).intersection(set(col_tmp)))))
    return_df = pd.concat([return_df, return_df_identifier, return_df_new], axis=1)

    return return_df[col_name]


def coverage(column):
    count_stats = Counter(column)
    return (len(column) - count_stats['']) / len(column)


def save_specific_p_nodes(original_dataframe, column_to_p_node_dict) -> bool:
    try:
        original_columns_list = original_dataframe.columns.tolist()
        original_columns_list.sort()
        hash_generator = hashlib.md5()

        hash_generator.update(str(original_columns_list).encode('utf-8'))
        hash_key = str(hash_generator.hexdigest())
        temp_path = os.getenv('D3MLOCALDIR', DEFAULT_TEMP_PATH)
        specific_q_nodes_file = os.path.join(temp_path, hash_key + "_column_to_P_nodes")
        if os.path.exists(specific_q_nodes_file):
            _logger.warning("The specific p nodes file already exist! Will replace the old one!")

        with open(specific_q_nodes_file, 'w') as f:
            json.dump(column_to_p_node_dict, f)

        return True

    except Exception as e:
        _logger.debug(e, exc_info=True)
        return False<|MERGE_RESOLUTION|>--- conflicted
+++ resolved
@@ -44,11 +44,7 @@
             # END cache part
 
         if wikifier_choice is None:
-<<<<<<< HEAD
-            # FIXME: for testing the TA2's sample_search, not disable the new wikifier temporarily
-=======
             # FIXME: Currently the new wikifier maybe very slow for large datasets
->>>>>>> df12be19
             # return_df = produce_for_pandas(inputs, target_columns, target_p_nodes, threshold)
             return_df = produce_by_automatic(inputs, target_columns, target_p_nodes, threshold)
         elif target_columns is None:
