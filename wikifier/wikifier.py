--- conflicted
+++ resolved
@@ -21,11 +21,8 @@
     DEFAULT_TEMP_PATH = "/tmp"
 
 _logger = logging.getLogger(__name__)
-<<<<<<< HEAD
 NEW_WIKIFIER_SERVER = config.new_wikifier_server
-=======
-NEW_WIKIFIER_SERVER = "http://dsbox02.isi.edu:8396/wikify"
->>>>>>> d4dfba68
+
 
 
 def produce(inputs, target_columns: typing.List[int]=None, target_p_nodes: typing.List[str]=None, input_type: str="pandas",
@@ -215,15 +212,9 @@
         current_column_name = input_df.columns[column]
         _logger.debug('Current column: ' + current_column_name)
         try:
-<<<<<<< HEAD
             if input_df.iloc[:, column].astype(float).dtypes == "float64" or input_df.iloc[:, column].astype(int).dtypes == "int64":
                 _logger.debug(current_column_name + ' is numeric column, will choose identifier')
                 col_idt.append(column)
-=======
-            input_df.iloc[:, column].astype(float)
-            _logger.debug(current_column_name + ' is numeric column, will choose identifier')
-            col_idt.append(column)
->>>>>>> d4dfba68
         except:
             _logger.debug(current_column_name + ' is text column, will choose new wikifier')
             col_new.append(column)
