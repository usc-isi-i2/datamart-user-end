import os
import typing
import numpy as np
import copy
import math
import hashlib
import json
import logging
import requests
import pandas as pd
import io
import csv
from .find_identity import FindIdentity
from collections import Counter
from datamart_isi import config
from datamart_isi.cache.general_search_cache import GeneralSearchCache


DEFAULT_DATAMART_URL = config.default_datamart_url
CACHE_MANAGER = GeneralSearchCache(connection_url = os.getenv('DATAMART_URL_NYU', DEFAULT_DATAMART_URL))

try:
    from datamart_isi.config import default_temp_path
    DEFAULT_TEMP_PATH = default_temp_path
except:
    DEFAULT_TEMP_PATH = "/tmp"

_logger = logging.getLogger(__name__)
NEW_WIKIFIER_SERVER = config.new_wikifier_server


def produce(inputs, target_columns: typing.List[int]=None, target_p_nodes: typing.List[str]=None, input_type: str="pandas",
            wikifier_choice: typing.List[str]=None, threshold: float=0.7, use_cache=True):
    if input_type == "pandas":
        # use general search cache system to cache the wikifier results
        produce_config = {"target_columns": target_columns, "target_p_nodes": target_p_nodes,
                          "input_type": input_type, "wikifier_choice": wikifier_choice, "threshold": threshold}

        if use_cache:
            cache_key = CACHE_MANAGER.get_hash_key(inputs, json.dumps(produce_config))
            cache_result = CACHE_MANAGER.get_cache_results(cache_key)
            if cache_result is not None:
                _logger.info("Using caching results for wikifier")
                return cache_result
            # END cache part

        if wikifier_choice is None:
<<<<<<< HEAD
            # FIXME: Disable new wikifier temporarily
            return_df = produce_for_pandas(inputs, target_columns, target_p_nodes, threshold)
            # return_df = produce_by_automatic(input_df=inputs, target_columns=target_columns,
            #                                         target_p_nodes=target_p_nodes, threshold_for_converage=threshold)
=======
            return_df = produce_by_automatic(input_df=inputs, target_columns=target_columns,
                                             target_p_nodes=target_p_nodes, threshold_for_coverage=threshold)
>>>>>>> c9c0458e
        elif target_columns is None:
            if wikifier_choice[0] == "identifier":
                return_df = produce_for_pandas(inputs, target_columns, target_p_nodes, threshold)
            elif wikifier_choice[0] == "new_wikifier":
                return_df = produce_by_new_wikifier(inputs, target_columns, threshold)
            else:
                return_df = produce_by_automatic(inputs, target_columns, target_p_nodes, threshold)
        else:
            col_name = inputs.columns.tolist()
            col_identifier, col_new_wikifier, col_auto = [], [], []
            for i in range(len(wikifier_choice)):
                if wikifier_choice[i] == "identifier":
                    col_identifier.append(target_columns[i])
                elif wikifier_choice[i] == "new_wikifier":
                    col_new_wikifier.append(target_columns[i])
                else:
                    col_auto.append(target_columns[i])
            col_res = list(set([i for i in range(len(col_name))]).difference(set(col_new_wikifier + col_identifier + col_auto)))
            return_df = copy.deepcopy(inputs.iloc[:, col_res])

            if col_identifier:
                return_df_identifier = produce_for_pandas(inputs.iloc[:, col_identifier], [i for i in range(len(col_identifier))], 
                                                   target_p_nodes, threshold)
                # change the column name index
                col_tmp = return_df_identifier.columns.tolist()
                col_name.extend(list(set(col_tmp).difference(set(col_name).intersection(set(col_tmp)))))
                return_df = pd.concat([return_df, return_df_identifier], axis=1)
            if col_new_wikifier:
                return_df_new = produce_by_new_wikifier(inputs.iloc[:, col_new_wikifier], [i for i in range(len(col_new_wikifier))], 
                                                        threshold)
                col_tmp = return_df_new.columns.tolist()
                col_name.extend(list(set(col_tmp).difference(set(col_name).intersection(set(col_tmp)))))
                return_df = pd.concat([return_df, return_df_new], axis=1)
            if col_auto:
                return_df_auto = produce_by_automatic(inputs.iloc[:, col_auto], [i for i in range(len(col_auto))], 
                                                      target_p_nodes, threshold)
                col_tmp = return_df_auto.columns.tolist()
                col_name.extend(list(set(col_tmp).difference(set(col_name).intersection(set(col_tmp)))))
                return_df = pd.concat([return_df, return_df_auto], axis=1)

            return_df = return_df[col_name]

        if use_cache:
            # push to cache system
            response = CACHE_MANAGER.add_to_memcache(supplied_dataframe=inputs,
                                                     search_result_serialized=json.dumps(produce_config),
                                                     augment_results=return_df,
                                                     hash_key=cache_key
                                                     )
            if not response:
                _logger.warning("Push wikifier results to results failed!")
            else:
                _logger.info("Push wikifier results to memcache success!")

        return return_df

    # elif input_type == "d3m_ds":
    #     return produce_for_d3m_dataset(input_ds=inputs, target_columns=target_columns)
    # elif input_type == "d3m_df":
    #     return produce_for_d3m_dataframe(input_df=inputs, target_columns=target_columns)
    else:
        raise ValueError("unknown type of input!")


def all_in_range_0_to_100(inputs):
    min_val = min(inputs)
    max_val = max(inputs)
    if min_val <= 100 and min_val >= 0 and max_val >= 0 and max_val <= 100:
        return True
    else:
        return False


def are_almost_continues_numbers(inputs, threshold=0.7):
    min_val = min(inputs)
    max_val = max(inputs)
    if (max_val - min_val) * threshold <= len(inputs):
        return True
    else:
        return False


def one_character_alphabet(inputs):
    if all(x.isalpha() and len(x) == 1 for x in inputs):
        return True
    return False


def produce_for_pandas(input_df, target_columns: typing.List[int]=None, target_p_nodes: dict=None, threshold_for_coverage=0.7):
    """
    function used to produce for input type is pandas.dataFrame
    :param input_df: input pd.dataFrame
    :param target_columns: target columns to find with wikidata
    :param target_p_nodes: user-speicified P node want to get, can be None if want automatic search
    :param threshold_for_coverage: minimum coverage ratio for a wikidata columns to be appended
    :return: a pd.dataFrame with updated columns from wikidata
    """
    _logger.info("Start to produce Q-nodes by identifier")
    # if no target columns given, just try every str columns
    if target_columns is None:
        target_columns = list(range(input_df.shape[1]))

    return_df = copy.deepcopy(input_df)
    column_to_p_node_dict = dict()
    for column in target_columns:
        current_column_name = input_df.columns[column]
        # curData = [str(x) for x in list(input_df[column])]
        _logger.debug('Current column: ' + current_column_name)
        try:
            temp = set()
            for each in input_df.iloc[:, column].dropna().tolist():
                temp.add(int(each))
            if all_in_range_0_to_100(temp) or are_almost_continues_numbers(temp, threshold_for_coverage):
                _logger.debug("Column with all numerical values and useless detected, skipped")
                continue
        except:
            pass

        curData = []
        for each in input_df.iloc[:, column]:
            if type(each) is str:
                curData.append(each)
            elif each is np.nan or math.isnan(each):
                curData.append("")
            else:
                curData.append(str(each))

        # for each column, try to find corresponding specific P nodes required
        if target_p_nodes is not None and current_column_name in target_p_nodes:
            # if found, we should always create the extra column, even the coverage is less than threshold
            target_p_node_to_send = target_p_nodes[current_column_name]
            _logger.info("Specific P node given, will wikifier this column anyway.")
        else:
            # if not found, check if coverage reach the threshold
            target_p_node_to_send = None
            if coverage(curData) < threshold_for_coverage:
                _logger.debug("Coverage of data is " + str(coverage(curData)) + " which is less than threshold " + str(
                    threshold_for_coverage))
                continue

        # get wikifiered result for this column
        for idx, res in enumerate(FindIdentity.get_identifier_3(strings=curData, column_name=current_column_name,
                                                                target_p_node=target_p_node_to_send)):
            # res[0] is the send input P node
            top1_dict = res[1]
            new_col = [""] * len(curData)
            for i in range(len(curData)):
                if curData[i] in top1_dict:
                    new_col[i] = top1_dict[curData[i]]
            # same as previous, only check when no specific P nodes given
            if not target_p_node_to_send and coverage(new_col) < threshold_for_coverage:
                _logger.debug("[WARNING] Coverage of Q nodes is " + str(coverage(new_col)) +
                              " which is less than threshold " + str(threshold_for_coverage))
                continue
            column_to_p_node_dict[current_column_name] = res[0]
            col_name = current_column_name + '_wikidata'
            return_df[col_name] = new_col
            break

    save_specific_p_nodes(input_df, column_to_p_node_dict)
    return return_df


<<<<<<< HEAD
def produce_by_new_wikifier(input_df, target_columns: typing.List[int]=None, threshold_for_converage = 0.7):
    _logger.debug("[INFO] Start to produce Q-nodes by new wikifier")
=======
def produce_by_new_wikifier(input_df, target_columns=None, threshold_for_coverage=0.7) -> pd.DataFrame:
    """
    The function used to call new wikifier service
    :param input_df: a dataframe(both d3m or pandas are acceptable)
    :param target_columns: typing.List[int] indicates the column numbers of the columns need to be wikified
    :param threshold_for_coverage: the minimum coverage of Q nodes for the column,
                                   if the appeared times are lower than threshold, we will not use it
    :return: a dataframe with wikifiered columns
    """
    _logger.debug("Start running new wikifier")
>>>>>>> c9c0458e
    if target_columns is None:
        target_columns = list(range(input_df.shape[1]))

    col_names = []
    for column in target_columns:
        current_column_name = input_df.columns[column]
        temp = set()
        # for special case that if a column has only one character for each row, we should skip it
        for each in input_df.iloc[:, column].dropna():
            temp.add(each)
        if one_character_alphabet(temp):
            _logger.debug("Column with only one letter in each line and useless detected, skipped")
            continue
        else:
            col_names.append(current_column_name)

    _logger.debug("Following {} columns will be send to new wikifier:".format(str(len(col_names))))
    _logger.debug(str(col_names))

    # transfer to bytes and send to new wikifier server
    data = io.BytesIO()
    data_bytes = input_df.to_csv(index=False).encode("utf-8")
    data.write(data_bytes)
    data.seek(0)

    files = {
        'file': ('wikifier.csv', data),
        'type': (None, 'text/csv'),
        'columns': (None, json.dumps({'names': col_names})),
        'wikifyPercentage': (None, str(threshold_for_coverage))
    }

    response = requests.post(NEW_WIKIFIER_SERVER, files=files)
    if response.status_code == 200:
        data = response.content.decode("utf-8")
        data = list(csv.reader(data.splitlines(), delimiter=','))
        return_df = pd.DataFrame(data[1:], columns=data[0])
        col_name = return_df.columns.tolist()
        for cn in col_name:
            if "_WK" in cn:
                new_name = cn.split('_')[0] + "_wikidata"
                return_df.rename(columns={cn: new_name}, inplace=True)
        _logger.debug("Get data from the new wikifier successfully.")
    else:
        _logger.error('Something wrong in new wikifier server with response code: ' + response.text)
        _logger.debug("Wikifier_choice will change to identifier")
        return_df = produce_for_pandas(input_df=input_df, target_columns=target_columns, threshold_for_coverage = 0.7)

    return return_df


def produce_by_automatic(input_df, target_columns=None, target_p_nodes=None, threshold_for_coverage=0.7) -> pd.DataFrame:
    """
    The function used to call new wikifier service
    :param input_df: a dataframe(both d3m or pandas are acceptable)
    :param target_columns: typing.List[int] indicates the column numbers of the columns need to be wikified
    :param threshold_for_coverage: the minimum coverage of Q nodes for the column,
                                   if the appeared times are lower than threshold, we will not use it
    :param target_p_nodes: a dict which includes the specific p node for the given column
    :return: a dataframe with wikifiered columns
    """
    _logger.debug("Start running automatic wikifier")
    if target_columns is None:
        target_columns = list(range(input_df.shape[1]))

    col_new_wikifier, col_identifier = [], []
    for column in target_columns:
        current_column_name = input_df.columns[column]
        _logger.debug('Current column: ' + current_column_name)
        try:
            if input_df.iloc[:, column].astype(float).dtypes == "float64" or input_df.iloc[:, column].astype(int).dtypes == "int64":
                _logger.debug(current_column_name + ' is numeric column, will choose identifier')
                col_identifier.append(column)
        except:
            _logger.debug(current_column_name + ' is text column, will choose new wikifier')
            col_new_wikifier.append(column)

    col_name = input_df.columns.tolist()
    return_df_identifier = input_df.iloc[:, col_identifier]
    return_df_new = input_df.iloc[:, col_new_wikifier]
    col_res = list(set([i for i in range(len(col_name))]).difference(set(col_new_wikifier + col_identifier)))
    return_df = copy.deepcopy(input_df.iloc[:, col_res])

    if col_identifier:
        return_df_identifier = produce_for_pandas(return_df_identifier, [i for i in range(len(col_identifier))],
                                                  target_p_nodes, threshold_for_coverage)
        col_tmp = return_df_identifier.columns.tolist()
        # change the column name index
        col_name.extend(list(set(col_tmp).difference(set(col_name).intersection(set(col_tmp)))))
    if col_new_wikifier:
        return_df_new = produce_by_new_wikifier(return_df_new, [i for i in range(len(col_new_wikifier))], threshold_for_coverage)
        col_tmp = return_df_new.columns.tolist()
        col_name.extend(list(set(col_tmp).difference(set(col_name).intersection(set(col_tmp)))))
    return_df = pd.concat([return_df, return_df_identifier, return_df_new], axis=1)

    return return_df[col_name]


def coverage(column):
    count_stats = Counter(column)
    return (len(column)-count_stats[''])/len(column)


def save_specific_p_nodes(original_dataframe, column_to_p_node_dict) -> bool:
    try:
        original_columns_list = original_dataframe.columns.tolist()
        original_columns_list.sort()
        hash_generator = hashlib.md5()

        hash_generator.update(str(original_columns_list).encode('utf-8'))
        hash_key = str(hash_generator.hexdigest())
        temp_path = os.getenv('D3MLOCALDIR', DEFAULT_TEMP_PATH)
        specific_q_nodes_file = os.path.join(temp_path, hash_key + "_column_to_P_nodes")
        if os.path.exists(specific_q_nodes_file):
            _logger.warning("The specific p nodes file already exist! Will replace the old one!")

        with open(specific_q_nodes_file, 'w') as f:
            json.dump(column_to_p_node_dict, f)

        return True

    except Exception as e:
        _logger.debug(e, exc_info=True)
        return False<|MERGE_RESOLUTION|>--- conflicted
+++ resolved
@@ -45,15 +45,10 @@
             # END cache part
 
         if wikifier_choice is None:
-<<<<<<< HEAD
             # FIXME: Disable new wikifier temporarily
             return_df = produce_for_pandas(inputs, target_columns, target_p_nodes, threshold)
             # return_df = produce_by_automatic(input_df=inputs, target_columns=target_columns,
             #                                         target_p_nodes=target_p_nodes, threshold_for_converage=threshold)
-=======
-            return_df = produce_by_automatic(input_df=inputs, target_columns=target_columns,
-                                             target_p_nodes=target_p_nodes, threshold_for_coverage=threshold)
->>>>>>> c9c0458e
         elif target_columns is None:
             if wikifier_choice[0] == "identifier":
                 return_df = produce_for_pandas(inputs, target_columns, target_p_nodes, threshold)
@@ -217,10 +212,6 @@
     return return_df
 
 
-<<<<<<< HEAD
-def produce_by_new_wikifier(input_df, target_columns: typing.List[int]=None, threshold_for_converage = 0.7):
-    _logger.debug("[INFO] Start to produce Q-nodes by new wikifier")
-=======
 def produce_by_new_wikifier(input_df, target_columns=None, threshold_for_coverage=0.7) -> pd.DataFrame:
     """
     The function used to call new wikifier service
@@ -231,7 +222,6 @@
     :return: a dataframe with wikifiered columns
     """
     _logger.debug("Start running new wikifier")
->>>>>>> c9c0458e
     if target_columns is None:
         target_columns = list(range(input_df.shape[1]))
 
