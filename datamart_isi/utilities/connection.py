--- conflicted
+++ resolved
@@ -1,4 +1,3 @@
-<<<<<<< HEAD
 from datamart_isi import config_services
 
 
@@ -24,53 +23,7 @@
 
 def get_es_fb_embedding_server_url() -> str:
     return config_services.get_service_url('elasticsearch_fb_embeddings', as_url=True)
-=======
-from datamart_isi import config
 
 
-def get_memcache_server_url(connection_url: str = config.default_datamart_url) -> str:
-    if connection_url.startswith("http://"):
-        connection_url = connection_url[7:]
-    elif connection_url.startswith("https://"):
-        connection_url = connection_url[8:]
-    if connection_url.endswith(config.rest_api_suffix):
-        connection_url = connection_url[:-5]
-    memcache_url = connection_url + config.memcache_server_suffix
-    return memcache_url
-
-
-def get_wikidata_server_url(connection_url: str = config.default_datamart_url) -> str:
-    if not connection_url.startswith("http://"):
-        connection_url = "http://" + connection_url
-    if connection_url.endswith(config.rest_api_suffix):
-        connection_url = connection_url[:-5]
-    wikidata_url = connection_url + config.wikidata_server_suffix
-    return wikidata_url
-
-
-def get_general_search_server_url(connection_url: str = config.default_datamart_url) -> str:
-    if not connection_url.startswith("http://"):
-        connection_url = "http://" + connection_url
-    if connection_url.endswith(config.rest_api_suffix):
-        connection_url = connection_url[:-5]
-    general_server_url = connection_url + config.general_search_server_suffix
-    return general_server_url
-
-
-def get_wikifier_identifier_server_url(connection_url: str = config.default_datamart_url) -> str:
-    if not connection_url.startswith("http://"):
-        connection_url = "http://" + connection_url
-    if connection_url.endswith(config.rest_api_suffix):
-        connection_url = connection_url[:-5]
-    general_server_url = connection_url + config.wikifier_server_suffix
-    return general_server_url
-
-
-def get_general_search_test_server_url(connection_url: str = config.default_datamart_url) -> str:
-    if not connection_url.startswith("http://"):
-        connection_url = "http://" + connection_url
-    if connection_url.endswith(config.rest_api_suffix):
-        connection_url = connection_url[:-5]
-    general_server_url = connection_url + config.general_search_test_server_suffix
-    return general_server_url
->>>>>>> a59997b9
+def get_general_search_test_server_url() -> str:
+    return config_services.get_service_url('general_search')