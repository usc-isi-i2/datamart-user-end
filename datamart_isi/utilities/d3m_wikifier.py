import wikifier
import pandas as pd
import copy
import os
import typing
import re
import frozendict
import logging
import json
import hashlib
from d3m.base import utils as d3m_utils
from d3m.container import Dataset as d3m_Dataset
from d3m.container import DataFrame as d3m_DataFrame
from d3m.metadata.base import ALL_ELEMENTS
from datamart_isi import config
from os import path
<<<<<<< HEAD
from wikifier import config_wikifier_para as p_config
=======
from pandas.util import hash_pandas_object
>>>>>>> ff5eff5c

Q_NODE_SEMANTIC_TYPE = config.q_node_semantic_type
DEFAULT_TEMP_PATH = config.default_temp_path
_logger = logging.getLogger(__name__)


def run_wikifier(supplied_data: d3m_Dataset, use_cache=True):
    # the augmented dataframe should not run wikifier again to ensure the semantic type is correct
    # TODO: In this way, we will not search on augmented columns if run second time of wikifier
    exist_q_nodes, supplied_data = check_and_correct_q_nodes_semantic_type(supplied_data)
    if exist_q_nodes:
        _logger.warning("The input dataset already have Q nodes, will not run wikifier again!")
        return supplied_data

    try:
        output_ds = copy.copy(supplied_data)
        need_column_type = config.need_wikifier_column_type_list
        res_id, supplied_dataframe = d3m_utils.get_tabular_resource(dataset=supplied_data, resource_id=None)
        specific_p_nodes = get_specific_p_nodes(supplied_dataframe)
        if specific_p_nodes:
            target_columns = list()
            _logger.info("Get specific column<->p_nodes relationship from previous TRAIN run. Will only wikifier those columns!")
            _logger.info(str(specific_p_nodes))
            for i, each_column_name in enumerate(supplied_dataframe.columns.tolist()):
                if each_column_name in specific_p_nodes:
                    target_columns.append(i)

        else:
            # if specific p nodes not given, try to find possible candidate p nodes columns
            target_columns = list(range(supplied_dataframe.shape[1]))
            temp = copy.deepcopy(target_columns)

            skip_column_type = set()
            # if we detect some special type of semantic type (like PrimaryKey here), it means some metadata is adapted
            # from exist dataset but not all auto-generated, so we can have more restricts
            for each in target_columns:
                each_column_semantic_type = supplied_data.metadata.query((res_id, ALL_ELEMENTS, each))['semantic_types']
                if "https://metadata.datadrivendiscovery.org/types/PrimaryKey" in each_column_semantic_type:
                    skip_column_type = config.skip_wikifier_column_type_list
                    break

            for each in target_columns:
                each_column_semantic_type = supplied_data.metadata.query((res_id, ALL_ELEMENTS, each))['semantic_types']
                # if the column type inside here found, this column should be wikified
                if set(each_column_semantic_type).intersection(need_column_type):
                    continue
                # if the column type inside here found, this column should not be wikified
                elif set(each_column_semantic_type).intersection(skip_column_type):
                    temp.remove(each)
                elif supplied_dataframe.columns[each] == "d3mIndex":
                    temp.remove(each)
            target_columns = temp

        if target_columns is None:
            return supplied_data

        _logger.debug("The target columns need to be wikified are: " + str(target_columns))
        # here because this function is called from augment part, so this part
        # config each parameter first
        p_config.target_columns = target_columns
        p_config.target_p_nodes = specific_p_nodes
        p_config.use_cache = use_cache
        wikifier_res = wikifier.produce(inputs=pd.DataFrame(supplied_dataframe))
        output_ds[res_id] = d3m_DataFrame(wikifier_res, generate_metadata=False)
        # update metadata on column length
        selector = (res_id, ALL_ELEMENTS)
        old_meta = dict(output_ds.metadata.query(selector))
        old_meta_dimension = dict(old_meta['dimension'])
        old_column_length = old_meta_dimension['length']
        old_meta_dimension['length'] = wikifier_res.shape[1]
        old_meta['dimension'] = frozendict.FrozenOrderedDict(old_meta_dimension)
        new_meta = frozendict.FrozenOrderedDict(old_meta)
        output_ds.metadata = output_ds.metadata.update(selector, new_meta)

        # update each column's metadata
        for i in range(old_column_length, wikifier_res.shape[1]):
            selector = (res_id, ALL_ELEMENTS, i)
            metadata = {"name": wikifier_res.columns[i],
                        "structural_type": str,
                        'semantic_types': (
                            "http://schema.org/Text",
                            "https://metadata.datadrivendiscovery.org/types/Attribute",
                            Q_NODE_SEMANTIC_TYPE
                        )}
            output_ds.metadata = output_ds.metadata.update(selector, metadata)
        return output_ds

    except Exception as e:
        _logger.error("Wikifier running failed!!!")
        _logger.debug(e, exc_info=True)
        return supplied_data


def generate_specific_meta_path(supplied_dataframe):
    columns_list = supplied_dataframe.columns.tolist()
    columns_list.sort()
    hash_generator = hashlib.md5()
    hash_generator.update(str(columns_list).encode('utf-8'))
    hash_key = str(hash_generator.hexdigest())
    temp_path = os.getenv('D3MLOCALDIR', DEFAULT_TEMP_PATH)
    specific_q_nodes_file = os.path.join(temp_path, hash_key + "_column_to_P_nodes")
    _logger.debug("Current dataset cache searching path is: " + temp_path)
    _logger.debug("Current columns are: " + str(columns_list))
    _logger.debug("Current dataset's hash key is: " + hash_key)
    return specific_q_nodes_file


def get_specific_p_nodes(supplied_dataframe) -> typing.Optional[list]:
    specific_q_nodes_file = generate_specific_meta_path(supplied_dataframe)
    if path.exists(specific_q_nodes_file):
        with open(specific_q_nodes_file, 'r') as f:
            res = json.load(f)
            return res
    else:
        return None


def delete_specific_p_nodes_file(supplied_dataframe):
    specific_q_nodes_file = generate_specific_meta_path(supplied_dataframe)
    if path.exists(specific_q_nodes_file):
        os.remove(specific_q_nodes_file)


def check_and_correct_q_nodes_semantic_type(input):
    """
    Function used to detect whether a dataset or a dataframe already contains q nodes columns or not
    Usually, we should not run wikifier again if there already exist q nodes
    :param input:
    :return:
    """
    find_q_node_columns = False
    if type(input) is d3m_Dataset:
        input_type = "ds"
        res_id, input_dataframe = d3m_utils.get_tabular_resource(dataset=input, resource_id=None)
    elif type(input) is d3m_DataFrame:
        input_type = "df"
        input_dataframe = input
    else:
        _logger.error("Wrong type of input as :" + str(type(input)))
        return False

    for i in range(input_dataframe.shape[1]):
        if input_type == "ds":
            selector = (res_id, ALL_ELEMENTS, i)
        elif input_type == "df":
            selector = (ALL_ELEMENTS, i)

        each_metadata = input.metadata.query(selector)
        if Q_NODE_SEMANTIC_TYPE in each_metadata['semantic_types']:
            _logger.info("Q nodes columns found in input data, will not run wikifier.")
            find_q_node_columns = True

        elif 'http://schema.org/Text' in each_metadata["semantic_types"]:
            # detect Q-nodes by content
            data = list(filter(None, input_dataframe.iloc[:, i].dropna().tolist()))
            if all(re.match(r'^Q\d+$', x) for x in data):
                input.metadata = input.metadata.update(selector=(res_id, ALL_ELEMENTS, i), metadata={
                    "semantic_types": ('http://schema.org/Text',
                                       'https://metadata.datadrivendiscovery.org/types/Attribute',
                                       Q_NODE_SEMANTIC_TYPE)
                })
                _logger.info("Q nodes columns found in input data, will not run wikifier.")
                find_q_node_columns = True

    return find_q_node_columns, input


def save_wikifier_choice(input_dataframe: pd.DataFrame, choice: bool = None) -> bool:
    """
    Function used to check whether a given dataframe need to run wikifier or not, if check failed, default not to do wikifier
    :param choice: a optional param, if given, use user's setting, otherwise by checking the size of the input dataframe
    :param input_dataframe: the supplied dataframe that need to be wikified
    :return: a bool, True means it need to be wikifiered, False means not need
    """
    try:
        hash_input_data = str(hash_pandas_object(input_dataframe).sum())
        # if folder / file, create it
        storage_loc = os.path.join(config.cache_file_storage_base_loc, "other_cache")
        if not os.path.exists(storage_loc):
            os.mkdir(storage_loc)
        file_loc = os.path.join(storage_loc, "wikifier_choice.json")
        if os.path.exists(file_loc):
            with open(file_loc, 'r') as f:
                wikifier_choices = json.load(f)
        else:
            wikifier_choices = dict()

        if choice is None:
            input_size = input_dataframe.shape[0] * input_dataframe.shape[1]
            if input_size >= config.maximum_accept_wikifier_size:
                choice = False
            else:
                choice = True

        if hash_input_data in wikifier_choices.keys() and wikifier_choices[hash_input_data] != choice:
            _logger.warning("Exist wikifier choice and the old choice is different!")
            _logger.warning("Now change wikifier choice for dataset with hash tag " + hash_input_data + " to " + str(choice))

        wikifier_choices[hash_input_data] = choice

        with open(file_loc, 'w') as f:
            json.dump(wikifier_choices, f)
        return choice

    except Exception as e:
        _logger.error("Saving wikifier choice failed!")
        _logger.debug(e, exc_info=True)
        return False





# def save_specific_p_nodes(original_dataframe, wikifiered_dataframe) -> bool:
#     try:
#         original_columns_list = set(original_dataframe.columns.tolist())
#         wikifiered_columns_list = set(wikifiered_dataframe.columns.tolist())
#         p_nodes_list = list(wikifiered_columns_list - original_columns_list)
#         p_nodes_list.sort()
#         p_nodes_str = ",".join(p_nodes_list)
#
#         hash_generator = hashlib.md5()
#         hash_generator.update(str(p_nodes_str).encode('utf-8'))
#         hash_key = str(hash_generator.hexdigest())
#         temp_path = os.getenv('D3MLOCALDIR', DEFAULT_TEMP_PATH)
#         specific_q_nodes_file = os.path.join(temp_path, hash_key)
#         if path.exists(specific_q_nodes_file):
#             _logger.warning("The specific p nodes file already exist! Will replace the old one!")
#
#         with open(specific_q_nodes_file, 'w') as f:
#              f.write(p_nodes_str)
#         return True
#
#     except Exception as e:
#         _logger.debug(e, exc_info=True)
#         return False<|MERGE_RESOLUTION|>--- conflicted
+++ resolved
@@ -14,11 +14,7 @@
 from d3m.metadata.base import ALL_ELEMENTS
 from datamart_isi import config
 from os import path
-<<<<<<< HEAD
-from wikifier import config_wikifier_para as p_config
-=======
 from pandas.util import hash_pandas_object
->>>>>>> ff5eff5c
 
 Q_NODE_SEMANTIC_TYPE = config.q_node_semantic_type
 DEFAULT_TEMP_PATH = config.default_temp_path
@@ -77,11 +73,7 @@
 
         _logger.debug("The target columns need to be wikified are: " + str(target_columns))
         # here because this function is called from augment part, so this part
-        # config each parameter first
-        p_config.target_columns = target_columns
-        p_config.target_p_nodes = specific_p_nodes
-        p_config.use_cache = use_cache
-        wikifier_res = wikifier.produce(inputs=pd.DataFrame(supplied_dataframe))
+        wikifier_res = wikifier.produce(inputs=pd.DataFrame(supplied_dataframe), target_columns=target_columns, target_p_nodes=specific_p_nodes, use_cache = use_cache)
         output_ds[res_id] = d3m_DataFrame(wikifier_res, generate_metadata=False)
         # update metadata on column length
         selector = (res_id, ALL_ELEMENTS)
