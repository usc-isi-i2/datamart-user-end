import typing
import pandas as pd
import copy
import random
import frozendict
import collections
import typing
import traceback
import logging
import datetime
import d3m.metadata.base as metadata_base
import json
import string
import wikifier
import time
import memcache
from ast import literal_eval
from SPARQLWrapper import SPARQLWrapper, JSON, POST, URLENCODED

from d3m import container
from d3m import utils
from d3m.container import DataFrame as d3m_DataFrame
from d3m.container import Dataset as d3m_Dataset
from d3m.base import utils as d3m_utils
from d3m.metadata.base import DataMetadata, ALL_ELEMENTS

from datamart_isi.augment import Augment
from datamart_isi.utilities.utils import Utils
from datamart_isi.joiners.rltk_joiner import RLTKJoinerGeneral
from datamart_isi.joiners.rltk_joiner import RLTKJoinerWikidata
from datamart_isi import config
from datamart_isi.utilities.timeout import Timeout, timeout_call

# from datamart_isi.joiners.join_result import JoinResult
# from datamart_isi.joiners.joiner_base import JoinerType


__all__ = ('DatamartQueryCursor', 'Datamart', 'DatasetColumn', 'DatamartSearchResult', 'AugmentSpec',
           'TabularJoinSpec', 'UnionSpec', 'TemporalGranularity', 'GeospatialGranularity', 'ColumnRelationship',
           'DatamartQuery',
           'VariableConstraint', 'NamedEntityVariable', 'TemporalVariable', 'GeospatialVariable', 'TabularVariable')

Q_NODE_SEMANTIC_TYPE = "http://wikidata.org/qnode"
AUGMENTED_COLUMN_SEMANTIC_TYPE = "https://metadata.datadrivendiscovery.org/types/Datamart_augmented_column"
MAX_ENTITIES_LENGTH = 10000
CONTAINER_SCHEMA_VERSION = 'https://metadata.datadrivendiscovery.org/schemas/v0/container.json'
P_NODE_IGNORE_LIST = {"P1549"}
SPECIAL_REQUEST_FOR_P_NODE = {"P1813": "FILTER(strlen(str(?P1813)) = 2)"}
AUGMENT_RESOURCE_ID = "learningData"
WIKIDATA_QUERY_SERVER = config.wikidata_server
MEMCACHE_SERVER = config.memcache_server

# initialize memcache system, if failed, just ignore
# try:
<<<<<<< HEAD
#     mc = memcache.Client([MEMCACHE_SERVER], debug=True)
=======
# mc = memcache.Client([MEMCACHE_SERVER], debug=True)
>>>>>>> 7f6b3857
# except:
mc = None


class DatamartQueryCursor(object):
    """
    Cursor to iterate through Datamarts search results.
    """

    def __init__(self, augmenter, search_query, supplied_data, need_run_wikifier=None):
        self._logger = logging.getLogger(__name__)
        self.augmenter = augmenter
        self.search_query = search_query
        self.supplied_data = supplied_data
        self.current_searching_query_index = 0

        self.remained_part = None
        if need_run_wikifier is None:
            self.need_run_wikifier = self._check_need_wikifier_or_not()
        else:
            self.need_run_wikifier = need_run_wikifier

    def get_next_page(self, *, limit: typing.Optional[int] = 20, timeout: int = None) \
            -> typing.Optional[typing.Sequence['DatamartSearchResult']]:
        """
        Return the next page of results. The call will block until the results are ready.

        Note that the results are not ordered; the first page of results can be returned first simply because it was
        found faster, but the next page might contain better results. The caller should make sure to check
        `DatamartSearchResult.score()`.

        Parameters
        ----------
        limit : int or None
            Maximum number of search results to return. None means no limit.
        timeout : int
            Maximum number of seconds before returning results. An empty list might be returned if it is reached.

        Returns
        -------
        Sequence[DatamartSearchResult] or None
            A list of `DatamartSearchResult's, or None if there are no more results.
        """
        if timeout is None:
            timeout = 1800
        self._logger.info("Set time limit to be " + str(timeout) + " seconds.")

        # if need to run wikifier, run it before any search
        if self.current_searching_query_index == 0 and self.need_run_wikifier:
            self._run_wikifier()

        # if already remained enough part
        current_result = self.remained_part or []
        if len(current_result) > limit:
            self.remained_part = current_result[limit:]
            current_result = current_result[:limit]
            return current_result

        # start searching
        while self.current_searching_query_index < len(self.search_query) and len(current_result) < limit:
            time_start = time.time()
            self._logger.debug("Start searching on query No." + str(self.current_searching_query_index))

            if self.search_query[self.current_searching_query_index].search_type == "wikidata":
                # TODO: now wikifier can only automatically search for all possible columns and do exact match
                search_res = timeout_call(timeout, self._search_wikidata, [])
            elif self.search_query[self.current_searching_query_index].search_type == "general":
                search_res = timeout_call(timeout, self._search_datamart, [])
            else:
                raise ValueError("Unknown search query type for " +
                                 self.search_query[self.current_searching_query_index].search_type)

            time_used = (time.time() - time_start)
            timeout -= time_used
            if search_res is not None:
                self._logger.info("Running search on query No." + str(self.current_searching_query_index) + " used "
                                  + str(time_used) + " seconds and finished.")
                self._logger.info("Remained searching time: " + str(timeout) + " seconds.")
            elif timeout <= 0:
                self._logger.error(
                    "Running search on query No." + str(self.current_searching_query_index) + " timeouted!")
                break
            else:
                self._logger.error("Running search on query No." + str(self.current_searching_query_index) + " failed!")

            self.current_searching_query_index += 1
            if search_res is not None:
                current_result.extend(search_res)

        if len(current_result) == 0:
            return None
        else:
            if len(current_result) > limit:
                self.remained_part = current_result[limit:]
                current_result = current_result[:limit]
            return current_result

    def _check_need_wikifier_or_not(self) -> bool:
        """
        inner function used to check whether there already exist Q nodes in the supplied ata
        If not, will return True to indicate need to run wikifier
        If already exist Q nodes, return False to indicate no need to run wikifier
        :return: a bool value to indicate whether need to run wikifier or not
        """
        if self.supplied_data == None:
            return False
        if type(self.supplied_data) is d3m_Dataset:
            res_id, supplied_dataframe = d3m_utils.get_tabular_resource(dataset=self.supplied_data, resource_id=None)
            selector_base_type = "ds"
        else:
            supplied_dataframe = self.supplied_data
            selector_base_type = "df"

        for i in range(supplied_dataframe.shape[1]):
            if selector_base_type == "ds":
                metadata_selector = (res_id, metadata_base.ALL_ELEMENTS, i)
            else:
                metadata_selector = (metadata_base.ALL_ELEMENTS, i)
            each_metadata = self.supplied_data.metadata.query(metadata_selector)
            if Q_NODE_SEMANTIC_TYPE in each_metadata['semantic_types']:
                self._logger.info("Q nodes columns found in input data, will not run wikifier.")
                return False
        self._logger.info("No Q nodes columns found in input data, will run wikifier.")
        return True

    def _run_wikifier(self) -> None:
        """
        function used to run wikifier, will update self.supplied_data
        :return: None
        """
        self._logger.debug("Start running wikifier...")
        try:
            output_ds = copy.copy(self.supplied_data)
            specific_q_nodes = None
            res_id, supplied_dataframe = d3m_utils.get_tabular_resource(dataset=self.supplied_data, resource_id=None)
            target_columns = list(range(supplied_dataframe.shape[1]))
            wikifier_res = wikifier.produce(pd.DataFrame(supplied_dataframe), target_columns, specific_q_nodes)
            output_ds[res_id] = d3m_DataFrame(wikifier_res, generate_metadata=False)
            # update metadata on column length
            selector = (res_id, ALL_ELEMENTS)
            old_meta = dict(output_ds.metadata.query(selector))
            old_meta_dimension = dict(old_meta['dimension'])
            old_column_length = old_meta_dimension['length']
            old_meta_dimension['length'] = wikifier_res.shape[1]
            old_meta['dimension'] = frozendict.FrozenOrderedDict(old_meta_dimension)
            new_meta = frozendict.FrozenOrderedDict(old_meta)
            output_ds.metadata = output_ds.metadata.update(selector, new_meta)

            # update each column's metadata
            for i in range(old_column_length, wikifier_res.shape[1]):
                selector = (res_id, ALL_ELEMENTS, i)
                metadata = {"name": wikifier_res.columns[i],
                            "structural_type": str,
                            'semantic_types': (
                                "http://schema.org/Text",
                                "https://metadata.datadrivendiscovery.org/types/CategoricalData",
                                "https://metadata.datadrivendiscovery.org/types/Attribute",
                                "http://wikidata.org/qnode"
                            )}
                output_ds.metadata = output_ds.metadata.update(selector, metadata)
            # replace the old supplied_data
            self.supplied_data = output_ds
        except:
            traceback.print_exc()
            self._logger.error("Wikifier running failed.")

        self._logger.info("Wikifier running finished.")
        self.need_run_wikifier = False

    def _search_wikidata(self, query=None, supplied_data: typing.Union[d3m_DataFrame, d3m_Dataset] = None,
                         search_threshold=0.5) -> typing.List["DatamartSearchResult"]:
        """
        The search function used for wikidata search
        :param query: JSON object describing the query.
        :param supplied_data: the data you are trying to augment.
        :param search_threshold: the minimum appeared times of the properties
        :return: list of search results of DatamartSearchResult
        """
        self._logger.debug("Start running search on wikidata...")
        if supplied_data is None:
            supplied_data = self.supplied_data

        wikidata_results = []
        try:
            q_nodes_columns = []
            if type(supplied_data) is d3m_Dataset:
                res_id, supplied_dataframe = d3m_utils.get_tabular_resource(dataset=supplied_data, resource_id=None)
                selector_base_type = "ds"
            else:
                supplied_dataframe = supplied_data
                selector_base_type = "df"

            # check whether Qnode is given in the inputs, if given, use this to wikidata and search
            required_variables_names = None
            metadata_input = supplied_data.metadata

            if query is not None and 'required_variables' in query:
                required_variables_names = []
                for each in query['required_variables']:
                    required_variables_names.extend(each['names'])
            for i in range(supplied_dataframe.shape[1]):
                if selector_base_type == "ds":
                    metadata_selector = (res_id, metadata_base.ALL_ELEMENTS, i)
                else:
                    metadata_selector = (metadata_base.ALL_ELEMENTS, i)
                if Q_NODE_SEMANTIC_TYPE in metadata_input.query(metadata_selector)["semantic_types"]:
                    # if no required variables given, attach any Q nodes found
                    if required_variables_names is None:
                        q_nodes_columns.append(i)
                    # otherwise this column has to be inside required_variables
                    else:
                        if supplied_dataframe.columns[i] in required_variables_names:
                            q_nodes_columns.append(i)

            if len(q_nodes_columns) == 0:
                self._logger.warning("No wikidata Q nodes detected on corresponding required_variables!")
                self._logger.warning("Will skip wikidata search part")
                return wikidata_results
            else:
                self._logger.info("Wikidata Q nodes inputs detected! Will search with it.")
                self._logger.info("Totally " + str(len(q_nodes_columns)) + " Q nodes columns detected!")

                # do a wikidata search for each Q nodes column
                for each_column in q_nodes_columns:
                    self._logger.debug("Start searching on column " + str(each_column))
                    q_nodes_list = supplied_dataframe.iloc[:, each_column].tolist()
                    p_count = collections.defaultdict(int)
                    p_nodes_needed = []
                    # old method, the generated results are not very good
                    """
                    http_address = 'http://minds03.isi.edu:4444/get_properties'
                    headers = {"Content-Type": "application/json"}
                    requests_data = str(q_nodes_list)
                    requests_data = requests_data.replace("'", '"')
                    r = requests.post(http_address, data=requests_data, headers=headers)
                    results = r.json()
                    for each_p_list in results.values():
                        for each_p in each_p_list:
                            p_count[each_p] += 1
                    """
                    # TODO: temporary change here, may change back in the future
                    # TODO: add to use memcache to get results faster, memcache should run on dsbox server and let the backend the get the cache via internal
                    # Q node format (wd:Q23)(wd: Q42)
                    q_node_query_part = ""
                    unique_qnodes = set(q_nodes_list)
                    for each in unique_qnodes:
                        if len(each) > 0:
                            q_node_query_part += "(wd:" + each + ")"
                    sparql_query = "select distinct ?item ?property where \n{\n  VALUES (?item) {" + q_node_query_part \
                                   + "  }\n  ?item ?property ?value .\n  ?wd_property wikibase:directClaim ?property ." \
                                   + "  values ( ?type ) \n  {\n    ( wikibase:Quantity )\n" \
                                   + "    ( wikibase:Time )\n    ( wikibase:Monolingualtext )\n  }" \
                                   + "  ?wd_property wikibase:propertyType ?type .\n}\norder by ?item ?property "

                    if mc is not None:
                        # check whether we have cache or not
                        results = mc.get("results_" + str(hash(sparql_query)))
                    else:
                        results = None

                    if results is not None:
                        self._logger.info("Memcache hit in dsbox server! Will use cached results.")

                    else:
                        self._logger.info("Cache not hit, will run general query.")
                        try:
                            sparql = SPARQLWrapper(WIKIDATA_QUERY_SERVER)
                            sparql.setQuery(sparql_query)
                            sparql.setReturnFormat(JSON)
                            sparql.setMethod(POST)
                            sparql.setRequestMethod(URLENCODED)
                            results = sparql.query().convert()['results']['bindings']
                        except:
                            self._logger.error("Query on search_wikidata failed!")
                            traceback.print_exc()
                            continue

                        # add search result to cache
                        if mc is not None:
                            mc.set("results_" + str(hash(sparql_query)), results)
                            # add timestamp to let the system know when to update
                            mc.set("timestamp_" + str(hash(sparql_query)), str(datetime.datetime.now().timestamp()))
                            # add real query
                            mc.set("query_" + str(hash(sparql_query)), sparql_query)

                    self._logger.debug("Response from server for column " + str(each_column) +
                                       " received, start parsing the returned data from server.")
                    for each in results:
                        p_count[each['property']['value'].split("/")[-1]] += 1

                    for key, val in p_count.items():
                        if float(val) / len(unique_qnodes) >= search_threshold:
                            p_nodes_needed.append(key)
                    wikidata_search_result = {"p_nodes_needed": p_nodes_needed,
                                              "target_q_node_column_name": supplied_dataframe.columns[each_column]}
                    wikidata_results.append(DatamartSearchResult(search_result=wikidata_search_result,
                                                                 supplied_data=supplied_data,
                                                                 query_json=query,
                                                                 search_type="wikidata")
                                            )

                self._logger.debug("Running search on wikidata finished.")
            return wikidata_results

        except:
            self._logger.error("Searching with wikidata failed!")
            traceback.print_exc()
        finally:
            return wikidata_results

    def _search_datamart(self) -> typing.List["DatamartSearchResult"]:
        """
        function used for searching in datamart with blaze graph database
        :return: List[DatamartSearchResult]
        """
        self._logger.debug("Start searching on datamart...")
        search_result = []

        variables, keywords_search, title = dict(), dict(), dict()
        for each_variable in self.search_query[self.current_searching_query_index].variables:
            variables[each_variable.key] = each_variable.values

        query = {"keywords": self.search_query[self.current_searching_query_index].keywords, "variables": variables,
                 "keywords_search": self.search_query[self.current_searching_query_index].keywords_search,
                 "variables_search": self.search_query[self.current_searching_query_index].variables_search}

        query_results = self.augmenter.query_by_sparql(query=query, dataset=self.supplied_data)

        for i, each in enumerate(query_results):
            self._logger.debug("Get returned No." + str(i) + " query result as ")
            self._logger.debug(str(each))
            if "score" in each.keys() and "start_time" in each.keys() and "end_time" in each.keys():
                tv = query["variables_search"]["temporal_variable"]
                start_date, end_date = pd.to_datetime(tv["start"]).timestamp(), \
                                       pd.to_datetime(tv["end"]).timestamp()  # query time
                start_time, end_time = pd.to_datetime(each['start_time']['value']).timestamp(), \
                                       pd.to_datetime(each['end_time']['value']).timestamp()  # dataset
                print("start_date {} end_date {} \n start_time {} end_time {}".format(start_date, end_date, start_time, end_time))

                if  start_date >= start_time and end_time >= end_date:
                    time_score = 1.0
                elif start_time >= start_date and end_date >= end_time:
                    time_score = (end_time - start_time) / float(end_date - start_date)
                elif end_date >= end_time and start_time >= start_date and end_time >= end_date:
                    time_score = (end_date - start_time) / float(end_date - start_date)
                elif start_date >= start_time and end_time >= start_date and end_date >= end_time:
                    time_score = (end_time - start_date) / float(end_date - start_date)
                else:
                    time_score = 0.0

                if time_score != 0.0:
                    old_score = float(each['score']['value'])
                    each['score']['value'] = (old_score + time_score) / 2
            temp = DatamartSearchResult(search_result=each, supplied_data=self.supplied_data, query_json=query,
                                        search_type="general")
            search_result.append(temp)

        search_result.sort(key=lambda x: x._score, reverse=True)

        self._logger.debug("Searching on datamart finished.")
        return search_result


class Datamart(object):
    """
    ISI implement of datamart
    """

    def __init__(self, connection_url: str) -> None:
        self.connection_url = connection_url
        self._logger = logging.getLogger(__name__)
        # query_server = "http://dsbox02.isi.edu:9001/blazegraph/namespace/datamart3/sparql"
        self.augmenter = Augment(endpoint=self.connection_url)
        self.supplied_dataframe = None

    def set_test_mode(self) -> None:
        query_server = config.wikidata_server_test
        self.augmenter = Augment(endpoint=query_server)

    def search(self, query: 'DatamartQuery') -> DatamartQueryCursor:
        """This entry point supports search using a query specification.

        The query specification supports querying datasets by keywords, named entities, temporal ranges, and geospatial ranges.

        Datamart implementations should return a DatamartQueryCursor immediately.

        Parameters
        ----------
        query : DatamartQuery
            Query specification.

        Returns
        -------
        DatamartQueryCursor
            A cursor pointing to search results.
        """

        return DatamartQueryCursor(augmenter=self.augmenter, search_query=[query], supplied_data=None)

    def search_with_data(self, query: 'DatamartQuery', supplied_data: container.Dataset, need_wikidata=True) \
            -> DatamartQueryCursor:
        """
        Search using on a query and a supplied dataset.

        This method is a "smart" search, which leaves the Datamart to determine how to evaluate the relevance of search
        result with regard to the supplied data. For example, a Datamart may try to identify named entities and date
        ranges in the supplied data and search for companion datasets which overlap.

        To manually specify query constraints using columns of the supplied data, use the `search_with_data_columns()`
        method and `TabularVariable` constraints.

        Datamart implementations should return a DatamartQueryCursor immediately.

        Parameters
        ------_---
        query : DatamartQuery
            Query specification
        supplied_data : container.Dataset
            The data you are trying to augment.

        Returns
        -------
        DatamartQueryCursor
            A cursor pointing to search results containing possible companion datasets for the supplied data.
        """

        # first take a search on wikidata
        # add wikidata searching query at first position
        res_id = None
        if not need_wikidata:
            search_queries = []
            need_run_wikifier = False
        else:
            need_run_wikifier = None
            search_queries = [DatamartQuery(search_type="wikidata")]

        if type(supplied_data) is d3m_Dataset:
            res_id, self.supplied_dataframe = d3m_utils.get_tabular_resource(dataset=supplied_data, resource_id=None)
        else:
            self.supplied_dataframe = supplied_data

        # if query is None:
        # if not query given, try to find the Text columns from given dataframe and use it to find some candidates
        can_query_columns = []
        for each in range(len(self.supplied_dataframe.columns)):
            if type(supplied_data) is d3m_Dataset:
                selector = (res_id, ALL_ELEMENTS, each)
            else:
                selector = (ALL_ELEMENTS, each)
            each_column_meta = supplied_data.metadata.query(selector)
            if 'http://schema.org/Text' in each_column_meta["semantic_types"] \
                    or "http://schema.org/DateTime" in each_column_meta["semantic_types"]:
                can_query_columns.append(each)

        if len(can_query_columns) == 0:
            self._logger.warning("No columns can be augment with datamart!")

        for each_column_index in can_query_columns:
            column_formated = DatasetColumn(res_id, each_column_index)
            tabular_variable = TabularVariable(columns=[column_formated], relationship=ColumnRelationship.CONTAINS)
            each_search_query = self.generate_datamart_query_from_data(supplied_data=supplied_data,
                                                                       data_constraints=[tabular_variable])
            search_queries.append(each_search_query)

        return DatamartQueryCursor(augmenter=self.augmenter, search_query=search_queries, supplied_data=supplied_data,
                                   need_run_wikifier=need_run_wikifier)

    def search_with_data_columns(self, query: 'DatamartQuery', supplied_data: container.Dataset,
                                 data_constraints: typing.List['TabularVariable']) -> DatamartQueryCursor:
        """
        Search using a query which can include constraints on supplied data columns (TabularVariable).

        This search is similar to the "smart" search provided by `search_with_data()`, but caller must manually specify
        constraints using columns from the supplied data; Datamart will not automatically analyze it to determine
        relevance or joinability.

        Use of the query spec enables callers to compose their own "smart search" implementations.

        Datamart implementations should return a DatamartQueryCursor immediately.

        Parameters
        ------_---
        query : DatamartQuery
            Query specification
        supplied_data : container.Dataset
            The data you are trying to augment.
        data_constraints : list
            List of `TabularVariable` constraints referencing the supplied data.

        Returns
        -------
        DatamartQueryCursor
            A cursor pointing to search results containing possible companion datasets for the supplied data.
        """

        # put entities of all given columns from "data_constraints" into the query's variable part and run the query

        search_query = self.generate_datamart_query_from_data(supplied_data=supplied_data,
                                                              data_constraints=data_constraints)
        return DatamartQueryCursor(augmenter=self.augmenter, search_query=[search_query], supplied_data=supplied_data)

    @staticmethod
    def generate_datamart_query_from_data(supplied_data: container.Dataset,
                                          data_constraints: typing.List['TabularVariable']) -> "DatamartQuery":
        """
        Inner function used to generate the isi implemented datamart query from given dataset
        :param supplied_data: a Dataset format supplied data
        :param data_constraints:
        :return: a DatamartQuery can be used in isi datamart
        """
        all_query_variables = []
        keywords = []
        translator = str.maketrans(string.punctuation, ' ' * len(string.punctuation))
        TemporalGranularity = {'second': 14, 'minute': 13, 'hour': 12, 'day': 11, 'month': 10, 'year': 9}
        special_time_mark = "%^&*SPECIAL_TIME_TYPE%^&*"

        for each_constraint in data_constraints:
            for each_column in each_constraint.columns:
                each_column_index = each_column.column_index
                each_column_res_id = each_column.resource_id
                all_value_str_set = set()
                each_column_meta = supplied_data.metadata.query((each_column_res_id, ALL_ELEMENTS, each_column_index))
                if 'http://schema.org/DateTime' in each_column_meta["semantic_types"]:
                    column_data = supplied_data[each_column_res_id].iloc[:, each_column_index]
                    column_data_datetime_format = pd.to_datetime(column_data)
                    start_date = min(column_data_datetime_format)
                    end_date = max(column_data_datetime_format)
                    if any(column_data_datetime_format.dt.second != 0):
                        time_granularity = TemporalGranularity['second']
                    elif any(column_data_datetime_format.dt.minute != 0):
                        time_granularity = TemporalGranularity['minute']
                    elif any(column_data_datetime_format.dt.hour != 0):
                        time_granularity = TemporalGranularity['hour']
                    elif any(column_data_datetime_format.dt.day != 0):
                        time_granularity = TemporalGranularity['day']
                    elif any(column_data_datetime_format.dt.month != 0):
                        time_granularity = TemporalGranularity['month']
                    elif any(column_data_datetime_format.dt.year != 0):
                        time_granularity = TemporalGranularity['year']
                    each_keyword = ["time_start", "time_end", special_time_mark]
                    all_value_str = str(start_date) + "____" + str(end_date)

                elif 'http://schema.org/Text' in each_column_meta["semantic_types"]:
                    column_values = supplied_data[each_column_res_id].iloc[:, each_column_index].astype(str)
                    query_column_entities = list(set(column_values.tolist()))
                    if len(query_column_entities) > MAX_ENTITIES_LENGTH:
                        query_column_entities = random.sample(query_column_entities, MAX_ENTITIES_LENGTH)
                    for each in query_column_entities:
                        words_processed = str(each).lower().translate(translator).split()
                        for word in words_processed:
                            all_value_str_set.add(word)
                    all_value_str = " ".join(all_value_str_set)
                    each_keyword = supplied_data[each_column_res_id].columns[each_column_index]
                    keywords.append(each_keyword)

                all_query_variables.append(VariableConstraint(key=each_keyword, values=all_value_str))

        search_query = DatamartQuery(keywords=keywords, variables=all_query_variables)

        return search_query


class DatasetColumn:
    """
    Specify a column of a dataframe in a D3MDataset
    """

    def __init__(self, resource_id: str, column_index: int) -> None:
        self.resource_id = resource_id
        self.column_index = column_index


class DatamartSearchResult:
    """
    This class represents the search results of a datamart search.
    Different datamarts will provide different implementations of this class.
    """

    def __init__(self, search_result, supplied_data, query_json, search_type, connection_url=None):
        self._logger = logging.getLogger(__name__)
        self.search_result = search_result
        self.supplied_data = supplied_data
        if type(supplied_data) is d3m_Dataset:
            self.res_id, self.supplied_dataframe = d3m_utils.get_tabular_resource(dataset=supplied_data,
                                                                                  resource_id=None)
            self.selector_base_type = "ds"
        elif type(supplied_data) is d3m_DataFrame:
            self.supplied_dataframe = supplied_data
            self.selector_base_type = "df"
        else:
            self.supplied_dataframe = None
        if connection_url is None:
            self.connection_url = WIKIDATA_QUERY_SERVER
        self.query_json = query_json
        self.search_type = search_type
        self.pairs = None
        self._res_id = None  # only used for input is Dataset
        self.join_pairs = None
        self.right_df = None
        self.d3m_metadata = self._get_d3m_metadata()

        if self.search_type == "general":
            self._id = self.search_result['datasetLabel']['value']
            self._score = float(self.search_result['score']['value'])

        elif self.search_type == "wikidata":
            self._id = "wikidata search on " + str(self.search_result['p_nodes_needed']) + " with column " + \
                       self.search_result['target_q_node_column_name']
            self._id = self._id.replace(" ", "_")
            self._id = self._id.replace("[", "_")
            self._id = self._id.replace("]", "_")
            self._id = self._id.replace("'", "_")
            self._id = self._id.replace(",", "")
            self._score = 1
        else:
            self._id = "wikifier"
            self._score = 1

    def _get_d3m_metadata(self) -> DataMetadata:
        """
        function used to generate the d3m format metadata
        """
        self._logger.debug("Start getting d3m metadata...")
        if self.search_type == "wikidata":
            metadata = self._get_d3m_metadata_for_wikidata()
        elif self.search_type == "general":
            metadata = self._get_d3m_metadata_for_general()
        elif self.search_type == "wikifier":
            self._logger.warning("No metadata can provide for wikifier augment")
            metadata = DataMetadata()
        else:
            self._logger.error("Unknown search type as " + str(self.search_type))
            metadata = DataMetadata()
        self._logger.debug("Getting d3m metadata finished.")
        return metadata

    def _get_d3m_metadata_for_wikidata(self):
        """
        function used to generate the d3m format metadata - specified for wikidata search result
        because search results don't have value type of each P node, we have to query one sample to find
        """
        return_metadata = DataMetadata()
        if self.supplied_dataframe is not None:
            data_length = self.supplied_dataframe.shape[0]
        elif self.supplied_data is not None:
            res_id, self.supplied_dataframe = d3m_utils.get_tabular_resource(dataset=self.supplied_data,
                                                                             resource_id=None)
            data_length = self.supplied_dataframe.shape[0]
        else:
            self._logger.warning("Can't calculate the row length for wikidata search results without supplied data")
            data_length = None

        metadata_all = {"structural_type": d3m_DataFrame,
                        "semantic_types": ["https://metadata.datadrivendiscovery.org/types/Table"],
                        "dimension": {
                            "name": "rows",
                            "semantic_types": ["https://metadata.datadrivendiscovery.org/types/TabularRow"],
                            "length": data_length,
                        },
                        "schema": "https://metadata.datadrivendiscovery.org/schemas/v0/container.json"
                        }
        return_metadata = return_metadata.update(selector=(), metadata=metadata_all)
        metadata_all_elements = {
            "dimension": {
                "name": "columns",
                "semantic_types": ["https://metadata.datadrivendiscovery.org/types/TabularColumn"],
                "length": len(self.search_result['p_nodes_needed']),
            }
        }
        return_metadata = return_metadata.update(selector=(ALL_ELEMENTS,), metadata=metadata_all_elements)

        for i, each in enumerate(self.search_result['p_nodes_needed']):
            target_q_node_column_name = self.search_result['target_q_node_column_name']
            try:

                q_node_column_number = self.supplied_dataframe.columns.tolist().index(target_q_node_column_name)
                sample_row_number = 0
                q_node_sample = self.supplied_dataframe.iloc[sample_row_number, q_node_column_number]
                semantic_types = self._get_wikidata_column_semantic_types(q_node_sample, each)
                # if we failed with first test, repeat until we get success one
                while not semantic_types[0]:
                    sample_row_number += 1
                    q_node_sample = self.supplied_dataframe.iloc[sample_row_number, q_node_column_number]
                    semantic_types = self._get_wikidata_column_semantic_types(q_node_sample, each)
            except:
                semantic_types = (
                    'https://metadata.datadrivendiscovery.org/types/Attribute',
                    AUGMENTED_COLUMN_SEMANTIC_TYPE
                )
            each_metadata = {
                "name": self.get_node_name(
                    self.search_result['p_nodes_needed'][i]) + "_for_" + target_q_node_column_name,
                "structural_type": str,
                "semantic_types": semantic_types,
            }
            return_metadata = return_metadata.update(selector=(ALL_ELEMENTS, i), metadata=each_metadata)

            each_metadata = {
                "name": "q_node",
                "structural_type": str,
                "semantic_types": (
                    'http://schema.org/Text',
                    'https://metadata.datadrivendiscovery.org/types/Attribute',
                    Q_NODE_SEMANTIC_TYPE,
                    AUGMENTED_COLUMN_SEMANTIC_TYPE
                ),
            }
            return_metadata = return_metadata.update(selector=(ALL_ELEMENTS, i + 1), metadata=each_metadata)

            each_metadata = {
                "name": "joining_pairs",
                "structural_type": list,
                "semantic_types": (
                    'https://metadata.datadrivendiscovery.org/types/Attribute',
                    AUGMENTED_COLUMN_SEMANTIC_TYPE
                ),
            }
            return_metadata = return_metadata.update(selector=(ALL_ELEMENTS, i + 2), metadata=each_metadata)
        return return_metadata

    def _get_wikidata_column_semantic_types(self, q_node_sample, p_node_target):
        """
        Inner function used to get the semantic types for given wikidata column
        :return: a tuple, tuple[0] indicate success get semantic type or not, tuple[1] indicate the found semantic types
        """
        q_nodes_query = '(wd:' + q_node_sample + ') \n'
        p_nodes_query_part = ' ?' + p_node_target + '\n'
        p_nodes_optional_part = "  OPTIONAL { ?q wdt:" + p_node_target + " ?" + p_node_target + "}\n"
        sparql_query = "SELECT DISTINCT ?q " + p_nodes_query_part + \
                       "WHERE \n{\n  VALUES (?q) { \n " + q_nodes_query + "}\n" + \
                       p_nodes_optional_part + "}\n"
        try:
            sparql = SPARQLWrapper(WIKIDATA_QUERY_SERVER)
            sparql.setQuery(sparql_query)
            sparql.setReturnFormat(JSON)
            sparql.setMethod(POST)
            sparql.setRequestMethod(URLENCODED)
            p_val = sparql.query().convert()['results']['bindings'][0][p_node_target]
            if "datatype" in p_val.keys():
                semantic_types = (
                    self.get_semantic_type(p_val["datatype"]),
                    'https://metadata.datadrivendiscovery.org/types/Attribute', AUGMENTED_COLUMN_SEMANTIC_TYPE)
            else:
                semantic_types = (
                    "http://schema.org/Text", 'https://metadata.datadrivendiscovery.org/types/Attribute',
                    AUGMENTED_COLUMN_SEMANTIC_TYPE)
            return True, semantic_types
        except:
            return False, None

    def _get_d3m_metadata_for_general(self):
        """
        function used to generate the d3m format metadata - specified for general search result
        """
        return_metadata = DataMetadata()
        metadata_dict = literal_eval(self.search_result['extra_information']['value'])
        data_metadata = metadata_dict.pop('data_metadata')
        metadata_all = {"structural_type": d3m_DataFrame,
                        "semantic_types": ["https://metadata.datadrivendiscovery.org/types/Table"],
                        "dimension": {
                            "name": "rows",
                            "semantic_types": ["https://metadata.datadrivendiscovery.org/types/TabularRow"],
                            "length": int(data_metadata['shape_0']),
                        },
                        "schema": "https://metadata.datadrivendiscovery.org/schemas/v0/container.json"
                        }
        return_metadata = return_metadata.update(selector=(), metadata=metadata_all)
        metadata_all_elements = {
            "dimension": {
                "name": "columns",
                "semantic_types": ["https://metadata.datadrivendiscovery.org/types/TabularColumn"],
                "length": int(data_metadata['shape_1']),
            }
        }
        return_metadata = return_metadata.update(selector=(ALL_ELEMENTS,), metadata=metadata_all_elements)

        for each_key, each_value in metadata_dict.items():
            if each_key[:12] == 'column_meta_':
                each_metadata = {
                    "name": each_value['name'],
                    "structural_type": str,
                    "semantic_types": each_value['semantic_type'],
                }
                i = int(each_key.split("_")[-1])
                return_metadata = return_metadata.update(selector=(ALL_ELEMENTS, i), metadata=each_metadata)
        return return_metadata

    def display(self) -> pd.DataFrame:
        """
        function used to see what found inside this search result class in a human vision
        :return: a pandas DataFrame
        """
        if self.search_type == "wikidata":
            column_names = []
            for each in self.search_result["p_nodes_needed"]:
                each_name = self.get_node_name(each)
                column_names.append(each_name)
            column_names = ", ".join(column_names)
            required_variable = list()
            required_variable.append(self.search_result["target_q_node_column_name"])
            result = pd.DataFrame({"title": "wikidata search result for "
                                            + self.search_result["target_q_node_column_name"],
                                   "columns": column_names, "join columns": required_variable, "score": self._score},
                                  index=[0])

        elif self.search_type == "general":
            title = self.search_result['title']['value']
            column_names = []
            current_column_number = 0
            temp_selector = (ALL_ELEMENTS, current_column_number)
            temp_meta = self.d3m_metadata.query(selector=temp_selector)
            while len(temp_meta) != 0:
                column_names.append(temp_meta['name'])
                current_column_number += 1
                temp_selector = (ALL_ELEMENTS, current_column_number)
                temp_meta = self.d3m_metadata.query(selector=temp_selector)

            column_names = ", ".join(column_names)
            join_columns = self.search_result['variableName']['value']

            result = pd.DataFrame(
                {"title": title, "columns": column_names, "join columns": join_columns, "score": self._score},
                index=[0])

        elif self.search_type == "wikifier":
            title = "wikifier"
            result = pd.DataFrame({"title": title, "columns": "", "join columns": "", "score": self._score},
                                  index=[0])

        else:
            raise ValueError("Unknown search type with " + self.search_type)
        return result

    def download(self, supplied_data: typing.Union[d3m_Dataset, d3m_DataFrame] = None,
                 connection_url: str = None, generate_metadata=True, return_format="ds") -> container.Dataset:
        """
        Produces a D3M dataset (data plus metadata) corresponding to the search result.
        Every time the download method is called on a search result, it will produce the exact same columns
        (as specified in the metadata -- get_metadata), but the set of rows may depend on the supplied_data.
        Datamart is encouraged to return a dataset that joins well with the supplied data, e.g., has rows that match
        the entities in the supplied data. Datamarts may ignore the supplied_data and return the same data regardless.

        If the supplied_data is None, Datamarts may return None or a default dataset, based on the search query.

        Parameters
        ---------
        supplied_data : container.Dataset
            A D3M dataset containing the dataset that is the target for augmentation. Datamart will try to download data
            that augments the supplied data well.
        connection_url : str
            A connection string used to connect to a specific Datamart deployment. If not provided, the one provided to
            the `Datamart` constructor is used.
        generate_metadata: bool
            Whether need to get the auto-generated metadata or not, only valid in isi datamart
        return_format: str
            A control parameter to set which type of output should get, the default value is "ds" as dataset
            Optional choice is to get dataframe type output. Only valid in isi datamart
        """
        if connection_url:
            self.connection_url = connection_url
        if self.search_type == "general":
            res = self.download_general(supplied_data, generate_metadata, return_format)
        elif self.search_type == "wikidata":
            res = self.download_wikidata(supplied_data, generate_metadata, return_format)
        else:
            raise ValueError("Unknown search type with " + self.search_type)

        if return_format == "ds":
            # sometime the index will be not continuous after augment, need to reset to ensure the index is continuous
            res[AUGMENT_RESOURCE_ID].reset_index(drop=True)
        else:
            res.reset_index(drop=True)

        return res

    def download_general(self, supplied_data: typing.Union[d3m_Dataset, d3m_DataFrame] = None, generate_metadata=True,
                         return_format="ds", augment_resource_id=AUGMENT_RESOURCE_ID) -> typing.Union[
        d3m_Dataset, d3m_DataFrame]:
        """
        Specified download function for general datamart Datasets
        :param supplied_data: given supplied data
        :param generate_metadata: whether need to genreate the metadata or not
        :param return_format: set the required return format: d3m_Dataset or d3m_DataFrame
        :param augment_resource_id: the name of the output dataset's resource id, the default is "augmentData"
        :return: a dataset or a dataframe depending on the input
        """
        self._logger.debug("Start downloading for datamart...")
        res_id = None
        if type(supplied_data) is d3m_Dataset:
            res_id, supplied_dataframe = d3m_utils.get_tabular_resource(dataset=supplied_data, resource_id=None)
        elif type(supplied_data) is d3m_DataFrame:
            supplied_dataframe = supplied_data
        else:
            supplied_dataframe = self.supplied_dataframe

        join_pairs_result = []
        candidate_join_column_scores = []

        # start finding pairs
        left_df = copy.deepcopy(supplied_dataframe)
        if self.right_df is None:
            self.right_df = Utils.materialize(metadata=self.search_result)
            right_df = self.right_df
        else:
            self._logger.info("Find downloaded data from previous time, will use that.")
            right_df = self.right_df
        self._logger.debug("Download finished, start generating d3m metadata.")
        left_metadata = Utils.generate_metadata_from_dataframe(data=left_df, original_meta=None)
        right_metadata = Utils.generate_metadata_from_dataframe(data=right_df, original_meta=None)

        if self.join_pairs is None:
            candidate_join_column_pairs = self.get_join_hints(left_df=left_df, right_df=right_df, left_df_src_id=res_id)
        else:
            candidate_join_column_pairs = self.join_pairs
        if len(candidate_join_column_pairs) > 1:
            logging.warning("multiple joining column pairs found! Will only check first one.")
        elif len(candidate_join_column_pairs) < 1:
            logging.error("Getting joining pairs failed")

        pairs = candidate_join_column_pairs[0].get_column_number_pairs()
        # generate the pairs for each join_column_pairs
        for each_pair in pairs:
            left_columns = each_pair[0]
            right_columns = each_pair[1]
            try:
                # Only profile the joining columns, otherwise it will be too slow:
                left_metadata = Utils.calculate_dsbox_features(data=left_df, metadata=left_metadata,
                                                               selected_columns=set(left_columns))

                right_metadata = Utils.calculate_dsbox_features(data=right_df, metadata=right_metadata,
                                                                selected_columns=set(right_columns))

                self._logger.info(" - start getting pairs for " + str(each_pair))
                right_df_copy = copy.deepcopy(right_df)

                result, self.pairs = RLTKJoinerGeneral.find_pair(left_df=left_df, right_df=right_df_copy,
                                                                 left_columns=[left_columns],
                                                                 right_columns=[right_columns],
                                                                 left_metadata=left_metadata,
                                                                 right_metadata=right_metadata)

                join_pairs_result.append(result)
                # TODO: figure out some way to compute the joining quality
                candidate_join_column_scores.append(1)
            except:
                self._logger.error("failed when getting pairs for", each_pair)
                traceback.print_exc()

        # choose the best joining results
        all_results = []
        for i in range(len(join_pairs_result)):
            each_result = (pairs[i], candidate_join_column_scores[i], join_pairs_result[i])
            all_results.append(each_result)

        all_results.sort(key=lambda x: x[1], reverse=True)
        if len(all_results) == 0:
            raise ValueError("All join failed")

        if return_format == "ds":
            return_df = d3m_DataFrame(all_results[0][2], generate_metadata=False)
            resources = {augment_resource_id: return_df}
            return_result = d3m_Dataset(resources=resources, generate_metadata=False)
            if generate_metadata:
                metadata_shape_part_dict = self._generate_metadata_shape_part(value=return_result, selector=(),
                                                                              supplied_data=supplied_data)
                for each_selector, each_metadata in metadata_shape_part_dict.items():
                    return_result.metadata = return_result.metadata.update(selector=each_selector,
                                                                           metadata=each_metadata)
                return_result.metadata = self._generate_metadata_column_part_for_general(return_result,
                                                                                         return_result.metadata,
                                                                                         return_format,
                                                                                         augment_resource_id)

        elif return_format == "df":
            return_result = d3m_DataFrame(all_results[0][2], generate_metadata=False)
            if generate_metadata:
                metadata_shape_part_dict = self._generate_metadata_shape_part(value=return_result, selector=(),
                                                                              supplied_data=supplied_data)
                for each_selector, each_metadata in metadata_shape_part_dict.items():
                    return_result.metadata = return_result.metadata.update(selector=each_selector,
                                                                           metadata=each_metadata)
                return_result.metadata = self._generate_metadata_column_part_for_general(return_result,
                                                                                         return_result.metadata,
                                                                                         return_format,
                                                                                         augment_resource_id=None)
        else:
            raise ValueError("Invalid return format was given")
        self._logger.debug("download_general function finished.")
        return return_result

    def _generate_metadata_shape_part(self, value, selector, supplied_data=None) -> dict:
        """
        recursively generate all metadata for shape part, return a dict
        :param value: the input data
        :param selector: a tuple which indicate the selector
        :return: a dict with key as the selector, value as the metadata
        """
        if supplied_data is None:
            supplied_data = self.supplied_data
        generated_metadata = dict()
        generated_metadata['schema'] = CONTAINER_SCHEMA_VERSION
        if isinstance(value, d3m_Dataset):  # type: ignore
            generated_metadata['id'] = supplied_data.metadata.query(())['id']
            generated_metadata['name'] = supplied_data.metadata.query(())['name']
            generated_metadata['location_uris'] = supplied_data.metadata.query(())['location_uris']
            generated_metadata['digest'] = supplied_data.metadata.query(())['digest']
            generated_metadata['description'] = supplied_data.metadata.query(())['description']
            generated_metadata['source'] = supplied_data.metadata.query(())['source']
            generated_metadata['version'] = supplied_data.metadata.query(())['version']
            generated_metadata['structural_type'] = supplied_data.metadata.query(())['structural_type']
            generated_metadata['dimension'] = {
                'name': 'resources',
                'semantic_types': ['https://metadata.datadrivendiscovery.org/types/DatasetResource'],
                'length': len(value),
            }

            metadata_dict = collections.OrderedDict([(selector, generated_metadata)])

            for k, v in value.items():
                metadata_dict.update(self._generate_metadata_shape_part(v, selector + (k,)))

            # It is unlikely that metadata is equal across dataset resources, so we do not try to compact metadata here.

            return metadata_dict

        if isinstance(value, d3m_DataFrame):  # type: ignore
            generated_metadata['semantic_types'] = ['https://metadata.datadrivendiscovery.org/types/Table']
            generated_metadata['structural_type'] = d3m_DataFrame
            generated_metadata['dimension'] = {
                'name': 'rows',
                'semantic_types': ['https://metadata.datadrivendiscovery.org/types/TabularRow'],
                'length': value.shape[0],
            }

            metadata_dict = collections.OrderedDict([(selector, generated_metadata)])

            # Reusing the variable for next dimension.
            generated_metadata = {
                'dimension': {
                    'name': 'columns',
                    'semantic_types': ['https://metadata.datadrivendiscovery.org/types/TabularColumn'],
                    'length': value.shape[1],
                },
            }

            selector_all_rows = selector + (ALL_ELEMENTS,)
            metadata_dict[selector_all_rows] = generated_metadata
            return metadata_dict

    def _generate_metadata_column_part_for_general(self, data, metadata_return, return_format,
                                                   augment_resource_id) -> DataMetadata:
        """
        Inner function used to generate metadata for general search
        """
        # part for adding each column's metadata
        for i, each_column in enumerate(data[augment_resource_id]):
            if return_format == "ds":
                metadata_selector = (augment_resource_id, ALL_ELEMENTS, i)
            elif return_format == "df":
                metadata_selector = (ALL_ELEMENTS, i)
            structural_type = data[augment_resource_id][each_column].dtype.name
            if "int" in structural_type:
                structural_type = int
            elif "float" in structural_type:
                structural_type = float
            else:
                structural_type = str
            metadata_each_column = {"name": each_column, "structural_type": structural_type,
                                    'semantic_types': ('https://metadata.datadrivendiscovery.org/types/Attribute',)}
            metadata_return = metadata_return.update(metadata=metadata_each_column, selector=metadata_selector)

        if return_format == "ds":
            metadata_selector = (augment_resource_id, ALL_ELEMENTS, i + 1)
        elif return_format == "df":
            metadata_selector = (ALL_ELEMENTS, i + 1)
        metadata_joining_pairs = {"name": "joining_pairs", "structural_type": typing.List[int],
                                  'semantic_types': ("http://schema.org/Integer",)}
        metadata_return = metadata_return.update(metadata=metadata_joining_pairs, selector=metadata_selector)

        return metadata_return

    def download_wikidata(self, supplied_data: typing.Union[d3m_Dataset, d3m_DataFrame], generate_metadata=True,
                          return_format="ds", augment_resource_id=AUGMENT_RESOURCE_ID) \
            -> typing.Union[d3m_Dataset, d3m_DataFrame]:
        """
        :param supplied_data: input DataFrame
        :param generate_metadata: control whether to automatically generate metadata of the return DataFrame or not
        :param: return_format: the control parameter to set the return format
        :param: augment_resource_id: the returned dataset id for the augmented data, only valid when return format is "ds"
        :return: return_df: the materialized wikidata d3m_DataFrame,
                            with corresponding pairing information to original_data at last column
        """
        self._logger.debug("Start downloading for wikidata...")
        # prepare the query
        p_nodes_needed = self.search_result["p_nodes_needed"]
        target_q_node_column_name = self.search_result["target_q_node_column_name"]
        if type(supplied_data) is d3m_DataFrame:
            self.supplied_dataframe = copy.deepcopy(supplied_data)
            self.supplied_data = supplied_data
        elif type(supplied_data) is d3m_Dataset:
            self._res_id, supplied_dataframe = d3m_utils.get_tabular_resource(dataset=supplied_data,
                                                                              resource_id=None)
            self.supplied_dataframe = copy.deepcopy(supplied_dataframe)
            self.supplied_data = supplied_data

        q_node_column_number = self.supplied_dataframe.columns.tolist().index(target_q_node_column_name)
        q_nodes_list = set(self.supplied_dataframe.iloc[:, q_node_column_number].tolist())
        q_nodes_query = ""
        p_nodes_query_part = ""
        p_nodes_optional_part = ""
        special_request_part = ""

        for each in q_nodes_list:
            if each != "N/A":
                q_nodes_query += "(wd:" + each + ") \n"
        for each in p_nodes_needed:
            if each not in P_NODE_IGNORE_LIST:
                p_nodes_query_part += " ?" + each
                p_nodes_optional_part += "  OPTIONAL { ?q wdt:" + each + " ?" + each + "}\n"
            if each in SPECIAL_REQUEST_FOR_P_NODE:
                special_request_part += SPECIAL_REQUEST_FOR_P_NODE[each] + "\n"

        sparql_query = "SELECT DISTINCT ?q " + p_nodes_query_part + \
                       " \nWHERE \n{\n  VALUES (?q) { \n " + q_nodes_query + "}\n" + \
                       p_nodes_optional_part + special_request_part + "}\n"
        # if not self.connection_url:
        #     self.connection_url = WIKIDATA_QUERY_SERVER
        #     print("[INFO] Using default connection url: " + self.connection_url)
        # else:
        #     print("[INFO] User-defined connection url given as: " + self.connection_url)
        return_df = d3m_DataFrame()
        try:
            sparql = SPARQLWrapper(self.connection_url)
            self._logger.debug("Connection to datamart blazegraph server at" + self.connection_url)
            sparql.setQuery(sparql_query)
            sparql.setReturnFormat(JSON)
            sparql.setMethod(POST)

            sparql.setRequestMethod(URLENCODED)
            results = sparql.query().convert()
        except:
            self._logger.error("Getting query of wiki data failed!")
            return return_df
        self._logger.debug("Download data finished, start generating d3m metadata.")

        semantic_types_dict = {
            "q_node": ("http://schema.org/Text", 'https://metadata.datadrivendiscovery.org/types/PrimaryKey')}
        q_node_name_appeared = set()
        for result in results["results"]["bindings"]:
            each_result = {}
            q_node_name = result.pop("q")["value"].split("/")[-1]
            if q_node_name in q_node_name_appeared:
                continue
            q_node_name_appeared.add(q_node_name)
            each_result["q_node"] = q_node_name
            for p_name, p_val in result.items():
                each_result[p_name] = p_val["value"]
                # only do this part if generate_metadata is required
                if p_name not in semantic_types_dict:
                    if "datatype" in p_val.keys():
                        semantic_types_dict[p_name] = (
                            self.get_semantic_type(p_val["datatype"]),
                            'https://metadata.datadrivendiscovery.org/types/Attribute',
                            AUGMENTED_COLUMN_SEMANTIC_TYPE
                        )
                    else:
                        semantic_types_dict[p_name] = (
                            "http://schema.org/Text",
                            'https://metadata.datadrivendiscovery.org/types/Attribute',
                            AUGMENTED_COLUMN_SEMANTIC_TYPE
                        )

            return_df = return_df.append(each_result, ignore_index=True)

        p_name_dict = {"q_node": "q_node"}
        for each in return_df.columns.tolist():
            if each.lower().startswith("p") or each.lower().startswith("c"):
                p_name_dict[each] = self.get_node_name(each) + "_for_" + target_q_node_column_name

        # use rltk joiner to find the joining pairs
        joiner = RLTKJoinerWikidata()
        joiner.set_join_target_column_names((self.supplied_dataframe.columns[q_node_column_number], "q_node"))
        result, self.pairs = joiner.find_pair(left_df=self.supplied_dataframe, right_df=return_df)

        # if this condition is true, it means "id" column was added which should not be here
        if return_df.shape[1] == len(p_name_dict) + 2 and "id" in return_df.columns:
            return_df = return_df.drop(columns=["id"])

        metadata_new = DataMetadata()
        self.metadata = dict()
        # add remained attributes metadata
        for each_column in range(0, return_df.shape[1] - 1):
            current_column_name = p_name_dict[return_df.columns[each_column]]
            if return_format == "df":
                each_selector = (ALL_ELEMENTS, each_column)
            elif return_format == "ds":
                each_selector = (self._res_id, ALL_ELEMENTS, each_column)
            # here we do not modify the original data, we just add an extra "expected_semantic_types" to metadata
            metadata_each_column = {"name": current_column_name, "structural_type": str,
                                    'semantic_types': semantic_types_dict[return_df.columns[each_column]]}
            self.metadata[current_column_name] = metadata_each_column
            if generate_metadata:
                metadata_new = metadata_new.update(metadata=metadata_each_column, selector=each_selector)

        # special for joining_pairs column
        if return_format == "df":
            each_selector = (ALL_ELEMENTS, each_column + 1)
        elif return_format == "ds":
            each_selector = (self._res_id, ALL_ELEMENTS, each_column + 1)
        metadata_joining_pairs = {"name": "joining_pairs", "structural_type": typing.List[int],
                                  'semantic_types': ("http://schema.org/Integer",)}
        if generate_metadata:
            metadata_new = metadata_new.update(metadata=metadata_joining_pairs, selector=each_selector)

        # start adding shape metadata for dataset
        if return_format == "ds":
            return_df = d3m_DataFrame(return_df, generate_metadata=False)
            return_df = return_df.rename(columns=p_name_dict)
            resources = {augment_resource_id: return_df}
            return_result = d3m_Dataset(resources=resources, generate_metadata=False)
            if generate_metadata:
                return_result.metadata = metadata_new
                metadata_shape_part_dict = self._generate_metadata_shape_part(value=return_result, selector=(),
                                                                              supplied_data=self.supplied_data)
                for each_selector, each_metadata in metadata_shape_part_dict.items():
                    return_result.metadata = return_result.metadata.update(selector=each_selector,
                                                                           metadata=each_metadata)
            # update column names to be property names instead of number

        elif return_format == "df":
            return_result = d3m_DataFrame(return_df, generate_metadata=False)
            return_result = return_result.rename(columns=p_name_dict)
            if generate_metadata:
                return_result.metadata = metadata_new
                metadata_shape_part_dict = self._generate_metadata_shape_part(value=return_result, selector=(),
                                                                              supplied_data=self.supplied_data)
                for each_selector, each_metadata in metadata_shape_part_dict.items():
                    return_result.metadata = return_result.metadata.update(selector=each_selector,
                                                                           metadata=each_metadata)
        self._logger.debug("download_wikidata function finished.")
        return return_result

    def get_node_name(self, node_code) -> str:
        """
        Function used to get the properties(P nodes) names with given P node
        :param node_code: a str indicate the P node (e.g. "P123")
        :return: a str indicate the P node label (e.g. "inception")
        """
        sparql_query = "SELECT DISTINCT ?x WHERE \n { \n" + \
                       "wd:" + node_code + " rdfs:label ?x .\n FILTER(LANG(?x) = 'en') \n} "
        try:
            sparql = SPARQLWrapper(WIKIDATA_QUERY_SERVER)
            sparql.setQuery(sparql_query)
            sparql.setReturnFormat(JSON)
            sparql.setMethod(POST)
            sparql.setRequestMethod(URLENCODED)
            results = sparql.query().convert()
            return results['results']['bindings'][0]['x']['value']
        except:
            self._logger.error("Getting name of node " + node_code + " failed!")
            return node_code

    def get_semantic_type(self, datatype: str):
        """
        Inner function used to transfer the wikidata semantic type to D3M semantic type
        :param datatype: a str indicate the semantic type adapted from wikidata
        :return: a str indicate the semantic type for D3M
        """
        special_type_dict = {"http://www.w3.org/2001/XMLSchema#dateTime": "http://schema.org/DateTime",
                             "http://www.w3.org/2001/XMLSchema#decimal": "http://schema.org/Float",
                             "http://www.opengis.net/ont/geosparql#wktLiteral":
                                 "https://metadata.datadrivendiscovery.org/types/Location"
                             }
        default_type = "http://schema.org/Text"
        if datatype in special_type_dict:
            return special_type_dict[datatype]
        else:
            self._logger.warning("Not seen data type: ", datatype)
            return default_type

    def _do_wikifier(self, supplied_data):
        """
        Inner function to do wikifier type augment
        :param supplied_data:
        :return:
        """
        self._logger.debug("Start running wikifier.")
        if type(supplied_data) is d3m_Dataset:
            self._res_id, _ = d3m_utils.get_tabular_resource(dataset=supplied_data, resource_id=None,
                                                             has_hyperparameter=False)
            supplied_data_df = supplied_data[self._res_id]
        elif type(supplied_data) is d3m_DataFrame:
            supplied_data_df = supplied_data
        else:
            raise ValueError("Unknown input type for supplied data as: " + str(type(supplied_data)))
        import wikifier
        all_columns = list(range(supplied_data_df.shape[1]))
        can_wikifier_columns = []
        for each in all_columns:
            if type(supplied_data) is d3m_Dataset:
                selector = (self._res_id, ALL_ELEMENTS, each)
            elif type(supplied_data) is d3m_DataFrame:
                selector = (ALL_ELEMENTS, each)
            each_column_semantic_type = supplied_data.metadata.query(selector)['semantic_types']
            if 'http://schema.org/Integer' not in each_column_semantic_type and \
                    'http://schema.org/Float' not in each_column_semantic_type:
                can_wikifier_columns.append(each)

        output_ds = copy.deepcopy(supplied_data)
        wikifier_res = wikifier.produce(pd.DataFrame(supplied_data_df), can_wikifier_columns, None)
        output_ds[self._res_id] = d3m_DataFrame(wikifier_res, generate_metadata=False)
        # update metadata on column length
        selector = (self._res_id, ALL_ELEMENTS)
        old_meta = dict(output_ds.metadata.query(selector))
        old_meta_dimension = dict(old_meta['dimension'])
        old_column_length = old_meta_dimension['length']
        old_meta_dimension['length'] = wikifier_res.shape[1]
        old_meta['dimension'] = frozendict.FrozenOrderedDict(old_meta_dimension)
        new_meta = frozendict.FrozenOrderedDict(old_meta)
        output_ds.metadata = output_ds.metadata.update(selector, new_meta)

        # update each column's metadata
        for i in range(old_column_length, wikifier_res.shape[1]):
            selector = (self._res_id, ALL_ELEMENTS, i)
            metadata = {"name": wikifier_res.columns[i],
                        "structural_type": str,
                        'semantic_types': (
                            "http://schema.org/Text",
                            # "https://metadata.datadrivendiscovery.org/types/CategoricalData",
                            "https://metadata.datadrivendiscovery.org/types/Attribute",
                            "http://wikidata.org/qnode"
                        )}
            output_ds.metadata = output_ds.metadata.update(selector, metadata)
        self._logger.debug("Running wikifier finished.")
        return output_ds

    def augment(self, supplied_data, augment_columns=None, connection_url: str = None, augment_resource_id=AUGMENT_RESOURCE_ID):
        """
        Produces a D3M dataset that augments the supplied data with data that can be retrieved from this search result.
        The augment methods is a baseline implementation of download plus augment.

        Callers who want to control over the augmentation process should use the download method and use their own
        augmentation algorithm.

        Parameters
        ---------
        supplied_data : container.Dataset
            A D3M dataset containing the dataset that is the target for augmentation.
        augment_columns : typing.List[DatasetColumn]
            If provided, only the specified columns from the Datamart dataset that will be added to the supplied dataset.
        connection_url : str
            A connection string used to connect to a specific Datamart deployment. If not provided, a different
            deployment might be used.
        """
        if connection_url:
            self.connection_url = connection_url

        if self.search_type == "wikifier":
            result = self._do_wikifier(supplied_data)
            return result

        if type(supplied_data) is d3m_DataFrame:
            res = self._augment(supplied_data=supplied_data, augment_columns=augment_columns, generate_metadata=True,
                                return_format="df", augment_resource_id=augment_resource_id)
        elif type(supplied_data) is d3m_Dataset:
            self._res_id, self.supplied_data = d3m_utils.get_tabular_resource(dataset=supplied_data, resource_id=None,
                                                                              has_hyperparameter=False)
            res = self._augment(supplied_data=supplied_data, augment_columns=augment_columns, generate_metadata=True,
                                return_format="ds", augment_resource_id=augment_resource_id)
        else:
            raise ValueError("Unknown input type for supplied data as: " + str(type(supplied_data)))
        # res[augment_resource_id] = res[augment_resource_id].astype(str)
        # sometime the index will be not continuous after augment, need to reset to ensure the index is continuous
        res[AUGMENT_RESOURCE_ID].reset_index(drop=True)
        return res

    def _augment(self, supplied_data, augment_columns=None, generate_metadata=True, return_format="ds",
                 augment_resource_id=AUGMENT_RESOURCE_ID):
        """
        Inner detail function
        """
        self._logger.debug("Start running augment function.")
        if type(return_format) is not str or return_format != "ds" and return_format != "df":
            raise ValueError("Unknown return format as" + str(return_format))

        if type(supplied_data) is d3m_Dataset:
            supplied_data_df = supplied_data[self._res_id]
        elif type(supplied_data) is d3m_DataFrame:
            supplied_data_df = supplied_data
        else:
            supplied_data_df = self.supplied_dataframe

        if supplied_data_df is None:
            raise ValueError("Can't find supplied data!")

        download_result = self.download(supplied_data=supplied_data_df, generate_metadata=False, return_format="df")
        download_result = download_result.drop(columns=['joining_pairs'])
        column_names_to_join = None
        r1_paired = set()
        i = 0

        df_dict = dict()
        start = time.time()
        for r1, r2 in self.pairs:
            i += 1
            r1_int = int(r1)
            if r1_int in r1_paired:
                continue
            r1_paired.add(r1_int)
            left_res = supplied_data_df.loc[r1_int]
            right_res = download_result.loc[int(r2)]
            if column_names_to_join is None:
                column_names_to_join = right_res.index.difference(left_res.index)
                # if specified augment columns given, only append these columns
                if augment_columns:
                    augment_columns_with_column_names = []
                    max_length = self.d3m_metadata.query((ALL_ELEMENTS,))['dimension']['length']
                    for each in augment_columns:
                        if each.column_index < max_length:
                            each_column_meta = self.d3m_metadata.query((ALL_ELEMENTS, each.column_index))
                            augment_columns_with_column_names.append(each_column_meta["name"])
                        else:
                            print("[ERROR] Index out of range, will ignore: " + str(each.column_index))
                    column_names_to_join = column_names_to_join.intersection(augment_columns_with_column_names)

                columns_new = left_res.index.tolist()
                columns_new.extend(column_names_to_join.tolist())
            dcit_right = right_res[column_names_to_join].to_dict()
            dict_left = left_res.to_dict()
            dcit_right.update(dict_left)
            df_dict[i] = dcit_right

        df_joined = pd.DataFrame.from_dict(df_dict, "index")
        # add up the rows don't have pairs
        unpaired_rows = set(range(supplied_data_df.shape[0])) - r1_paired
        if len(unpaired_rows) > 0:
            unpaired_rows_list = [i for i in unpaired_rows]
            df_joined = df_joined.append(supplied_data_df.iloc[unpaired_rows_list, :], ignore_index=True)

        # ensure that the original dataframe columns are at the first left part
        df_joined = df_joined[columns_new]
        # if search with wikidata, we can remove duplicate Q node column
        self._logger.info("Join finished, totally take " + str(time.time() - start) + " seconds.")
        if self.search_type == "wikidata" and 'q_node' in df_joined.columns:
            df_joined = df_joined.drop(columns=['q_node'])

        if 'id' in df_joined.columns:
            df_joined = df_joined.drop(columns=['id'])

        if generate_metadata:
            # put d3mIndex at first column
            columns_all = list(df_joined.columns)
            if 'd3mIndex' in df_joined.columns:
                oldindex = columns_all.index('d3mIndex')
                columns_all.insert(0, columns_all.pop(oldindex))
            else:
                self._logger.warning("No d3mIndex column found after data-mart augment!!!")
            df_joined = df_joined[columns_all]

        # start adding column metadata for dataset
        if generate_metadata:
            metadata_dict_left = {}
            metadata_dict_right = {}
            if self.search_type == "general":
                # if the search type is general, we need to generate the metadata dict here
                for i, each in enumerate(df_joined):
                    # description = each['description']
                    dtype = df_joined[each].dtype.name
                    if "float" in dtype:
                        semantic_types = (
                            "http://schema.org/Float",
                            "https://metadata.datadrivendiscovery.org/types/Attribute",
                            AUGMENTED_COLUMN_SEMANTIC_TYPE
                        )
                    elif "int" in dtype:
                        semantic_types = (
                            "http://schema.org/Integer",
                            "https://metadata.datadrivendiscovery.org/types/Attribute",
                            AUGMENTED_COLUMN_SEMANTIC_TYPE
                        )
                    else:
                        semantic_types = (
                            # "https://metadata.datadrivendiscovery.org/types/CategoricalData",
                            "https://metadata.datadrivendiscovery.org/types/Attribute",
                            AUGMENTED_COLUMN_SEMANTIC_TYPE
                        )

                    each_meta = {
                        "name": each,
                        "structural_type": str,
                        "semantic_types": semantic_types,
                        # "description": description
                    }
                    metadata_dict_right[each] = frozendict.FrozenOrderedDict(each_meta)
            else:
                # if from wikidata, we should have already generated it
                metadata_dict_right = self.metadata

            if return_format == "df":
                try:
                    left_df_column_length = supplied_data.metadata.query((metadata_base.ALL_ELEMENTS,))['dimension'][
                        'length']
                except Exception:
                    traceback.print_exc()
                    raise ValueError("Getting left metadata information failed!")
            elif return_format == "ds":
                left_df_column_length = \
                supplied_data.metadata.query((self._res_id, metadata_base.ALL_ELEMENTS,))['dimension'][
                    'length']

            # add the original metadata
            for i in range(left_df_column_length):
                if return_format == "df":
                    each_selector = (ALL_ELEMENTS, i)
                elif return_format == "ds":
                    each_selector = (self._res_id, ALL_ELEMENTS, i)
                each_column_meta = supplied_data.metadata.query(each_selector)
                metadata_dict_left[each_column_meta['name']] = each_column_meta

            metadata_new = metadata_base.DataMetadata()
            new_column_names_list = list(df_joined.columns)

            # update each column's metadata
            for i, current_column_name in enumerate(new_column_names_list):
                if return_format == "df":
                    each_selector = (metadata_base.ALL_ELEMENTS, i)
                elif return_format == "ds":
                    each_selector = (augment_resource_id, ALL_ELEMENTS, i)

                if current_column_name in metadata_dict_left:
                    new_metadata_i = metadata_dict_left[current_column_name]
                elif current_column_name in metadata_dict_right:
                    new_metadata_i = metadata_dict_right[current_column_name]
                else:
                    new_metadata_i = {
                        "name": current_column_name,
                        "structural_type": str,
                        "semantic_types": ("https://metadata.datadrivendiscovery.org/types/Attribute",),
                    }
                    self._logger.error("Please check!")
                    self._logger.error("No metadata found for column No." + str(i) + "with name " + current_column_name)

                metadata_new = metadata_new.update(each_selector, new_metadata_i)
            return_result = None

            # start adding shape metadata for dataset
            if return_format == "ds":
                return_df = d3m_DataFrame(df_joined, generate_metadata=False)
                resources = {augment_resource_id: return_df}
                return_result = d3m_Dataset(resources=resources, generate_metadata=False)
                if generate_metadata:
                    return_result.metadata = metadata_new
                    metadata_shape_part_dict = self._generate_metadata_shape_part(value=return_result,
                                                                                  selector=(),
                                                                                  supplied_data=supplied_data)
                    for each_selector, each_metadata in metadata_shape_part_dict.items():
                        return_result.metadata = return_result.metadata.update(selector=each_selector,
                                                                               metadata=each_metadata)
            elif return_format == "df":
                return_result = d3m_DataFrame(df_joined, generate_metadata=False)
                if generate_metadata:
                    return_result.metadata = metadata_new
                    metadata_shape_part_dict = self._generate_metadata_shape_part(value=return_result,
                                                                                  selector=(),
                                                                                  supplied_data=supplied_data)
                    for each_selector, each_metadata in metadata_shape_part_dict.items():
                        return_result.metadata = return_result.metadata.update(selector=each_selector,
                                                                               metadata=each_metadata)
            self._logger.debug("Augment finished")
            return return_result

    def score(self) -> float:
        return self._score

    def id(self) -> str:
        return self._id

    def get_metadata(self) -> DataMetadata:
        return self.d3m_metadata

    def set_join_pairs(self, join_pairs: typing.List["TabularJoinSpec"]) -> None:
        """
        manually set up the join pairs
        :param join_pairs: user specified TabularJoinSpec
        :return:
        """
        self.join_pairs = join_pairs

    def get_join_hints(self, left_df, right_df, left_df_src_id=None, right_src_id=None) -> typing.List[
        "TabularJoinSpec"]:
        """
        Returns hints for joining supplied data with the data that can be downloaded using this search result.
        In the typical scenario, the hints are based on supplied data that was provided when search was called.

        The optional supplied_data argument enables the caller to request recomputation of join hints for specific data.

        :return: a list of join hints. Note that datamart is encouraged to return join hints but not required to do so.
        """
        self._logger.debug("Start getting join hints.")
        right_join_column_name = self.search_result['variableName']['value']
        left_columns = []
        right_columns = []

        for each in self.query_json['variables'].keys():
            left_index = left_df.columns.tolist().index(each)
            right_index = right_df.columns.tolist().index(right_join_column_name)
            left_index_column = DatasetColumn(resource_id=left_df_src_id, column_index=left_index)
            right_index_column = DatasetColumn(resource_id=right_src_id, column_index=right_index)
            left_columns.append([left_index_column])
            right_columns.append([right_index_column])

        results = TabularJoinSpec(left_columns=left_columns, right_columns=right_columns)
        self._logger.debug("Get join hints finished, the join hints are:")
        self._logger.debug(str(results))
        return [results]

    def serialize(self):
        result = dict()
        result['id'] = self._id
        result['score'] = self._score

        result['metadata'] = dict()
        result['metadata']['connection_url'] = self.connection_url
        result['metadata']['search_result'] = self.search_result
        result['metadata']['query_json'] = self.query_json
        result['metadata']['search_type'] = self.search_type
        augmentation = dict()
        augmentation['properties'] = "join"
        if self.search_type == "general":
            left_col_number = []
            right_col_number = None
            for each_key, each_value in literal_eval(self.search_result['extra_information']['value']).items():
                if 'name' in each_value.keys() and each_value['name'] == self.search_result['variableName']['value']:
                    right_col_number = int(each_key.split("_")[-1])
                    break
            augmentation['right_columns'] = [right_col_number]
            if self.supplied_dataframe is None:
                self._logger.error(
                    "Can't get supplied dataframe information, failed to find the left join column number")
            else:
                for each in self.query_json['variables'].keys():
                    left_col_number.append(self.supplied_dataframe.columns.tolist().index(each))
            augmentation['left_columns'] = left_col_number
        elif self.search_type == "wikidata":
            left_col_number = self.supplied_dataframe.columns.tolist().index(
                self.search_result['target_q_node_column_name'])
            augmentation['left_columns'] = [left_col_number]
            right_col_number = len(self.search_result['p_nodes_needed']) + 1
            augmentation['right_columns'] = [right_col_number]
        result['augmentation'] = augmentation
        result['datamart_type'] = 'isi'
        result_str = json.dumps(result)

        return result_str

    @classmethod
    def deserialize(cls, serialize_result_str):
        serialize_result = json.loads(serialize_result_str)
        if "datamart_type" not in serialize_result or serialize_result["datamart_type"] != "isi":
            raise ValueError("False datamart type found")
        supplied_data = None  # serialize_result['metadata']['supplied_data']
        search_result = serialize_result['metadata']['search_result']
        query_json = serialize_result['metadata']['query_json']
        search_type = serialize_result['metadata']['search_type']
        return DatamartSearchResult(search_result, supplied_data, query_json, search_type)

    def __getstate__(self) -> typing.Dict:
        """
        This method is used by the pickler as the state of object.
        The object can be recovered through this state uniquely.
        Returns:
            state: Dict
                dictionary of important attributes of the object
        """
        state = dict()
        state["search_result"] = self.__dict__["search_result"]
        state["query_json"] = self.__dict__["query_json"]
        state["search_type"] = self.__dict__["search_type"]

        return state

    def __setstate__(self, state: typing.Dict) -> None:
        """
        This method is used for unpickling the object. It takes a dictionary
        of saved state of object and restores the object to that state.
        Args:
            state: typing.Dict
                dictionary of the objects picklable state
        Returns:
        """
        self = self.__init__(search_result=state['search_result'],
                             supplied_data=None,
                             query_json=state['query_json'],
                             search_type=state['search_type'])


class AugmentSpec:
    """
    Abstract class for D3M augmentation specifications
    """
    pass


class TabularJoinSpec(AugmentSpec):
    """
    A join spec specifies a possible way to join a left dataset with a right dataset. The spec assumes that it may
    be necessary to use several columns in each datasets to produce a key or fingerprint that is useful for joining
    datasets. The spec consists of two lists of column identifiers or names (left_columns, left_column_names and
    right_columns, right_column_names).

    In the simplest case, both left and right are singleton lists, and the expectation is that an appropriate
    matching function exists to adequately join the datasets. In some cases equality may be an appropriate matching
    function, and in some cases fuzz matching is required. The join spec does not specify the matching function.

    In more complex cases, one or both left and right lists contain several elements. For example, the left list
    may contain columns for "city", "state" and "country" and the right dataset contains an "address" column. The join
    spec pairs up ["city", "state", "country"] with ["address"], but does not specify how the matching should be done
    e.g., combine the city/state/country columns into a single column, or split the address into several columns.
    """

    def __init__(self, left_columns: typing.List[typing.List[DatasetColumn]],
                 right_columns: typing.List[typing.List[DatasetColumn]],
                 left_resource_id: str = None, right_resource_id: str = None) -> None:

        self.left_resource_id = left_resource_id
        self.right_resource_id = right_resource_id
        self.left_columns = left_columns
        self.right_columns = right_columns
        if len(self.left_columns) != len(self.right_columns):
            shorter_len = min(len(self.right_columns), len(self.left_columns))
            self.left_columns = self.left_columns[:shorter_len]
            self.right_columns = self.right_columns[:shorter_len]
            print("The join spec length on left and right are different! Part of them will be ignored")

        # we can have list of the joining column pairs
        # each list inside left_columns/right_columns is a candidate joining column for that dataFrame
        # each candidate joining column can also have multiple columns

    def get_column_number_pairs(self):
        """
            A simple function used to get the pairs of column numbers only
            For example, it will return a join pair like ([1,2], [1])
        """
        all_pairs = []
        for each in zip(self.left_columns, self.right_columns):
            left = []
            right = []
            for each_left_col in each[0]:
                left.append(each_left_col.column_index)
            for each_right_col in each[1]:
                right.append(each_right_col.column_index)
            all_pairs.append((left, right))
        return all_pairs


class UnionSpec(AugmentSpec):
    """
    A union spec specifies how to combine rows of a dataframe in the left dataset with a dataframe in the right dataset.
    The dataframe after union should have the same columns as the left dataframe.

    Implementation: TBD
    """
    pass


class TemporalGranularity(utils.Enum):
    YEAR = 1
    MONTH = 2
    DAY = 3
    HOUR = 4
    SECOND = 5


class GeospatialGranularity(utils.Enum):
    COUNTRY = 1
    STATE = 2
    COUNTY = 3
    CITY = 4
    POSTAL_CODE = 5


class ColumnRelationship(utils.Enum):
    CONTAINS = 1
    SIMILAR = 2
    CORRELATED = 3
    ANTI_CORRELATED = 4
    MUTUALLY_INFORMATIVE = 5
    MUTUALLY_UNINFORMATIVE = 6


class DatamartQuery:
    """
    A Datamart query consists of two parts:

    * A list of keywords.

    * A list of required variables. A required variable specifies that a matching dataset must contain a variable
      satisfying the constraints provided in the query. When multiple required variables are given, the matching
      dataset should contain variables that match each of the variable constraints.

    The matching is fuzzy. For example, when a user specifies a required variable spec using named entities, the
    expectation is that a matching dataset contains information about the given named entities. However, due to name,
    spelling, and other differences it is possible that the matching dataset does not contain information about all
    the specified entities.

    In general, Datamart will do a best effort to satisfy the constraints, but may return datasets that only partially
    satisfy the constraints.
    """

    def __init__(self, keywords: typing.List[str] = list(), variables: typing.List['VariableConstraint'] = list(),
                 search_type: str = "general", keywords_search: typing.List[str] = list(), title_search: str = "",
                 variables_search: dict() = dict()) -> None:
        self.search_type = search_type
        self.keywords = keywords
        self.variables = variables
        self.keywords_search = keywords_search
        self.title_search = title_search
        self.variables_search = variables_search


class VariableConstraint(object):
    """
    Abstract class for all variable constraints.
    """

    def __init__(self, key: str, values: str):
        self.key = key
        self.values = values


class NamedEntityVariable(VariableConstraint):
    """
    Specifies that a matching dataset must contain a variable including the specified set of named entities.

    For example, if the entities are city names, the expectation is that a matching dataset must contain a variable
    (column) with the given city names. Due to spelling differences and incompleteness of datasets, the returned
    results may not contain all the specified entities.

    Parameters
    ----------
    entities : List[str]
        List of strings that should be contained in the matched dataset column.
    """

    def __init__(self, entities: typing.List[str]) -> None:
        self.entities = entities


class TemporalVariable(VariableConstraint):
    """
    Specifies that a matching dataset should contain a variable with temporal information (e.g., dates) satisfying
    the given constraint.

    The goal is to return a dataset that covers the requested temporal interval and includes
    data at a requested level of granularity.

    Datamart will return best effort results, including datasets that may not fully cover the specified temporal
    interval or whose granularity is finer or coarser than the requested granularity.

    Parameters
    ----------
    start : datetime
        A matching dataset should contain a variable with temporal information that starts earlier than the given start.
    end : datetime
        A matching dataset should contain a variable with temporal information that ends after the given end.
    granularity : TemporalGranularity
        A matching dataset should provide temporal information at the requested level of granularity.
    """

    def __init__(self, start: datetime.datetime, end: datetime.datetime,
                 granularity: TemporalGranularity = None) -> None:
        self.start = start
        self.end = end
        self.granularity = granularity


class GeospatialVariable(VariableConstraint):
    """
    Specifies that a matching dataset should contain a variable with geospatial information that covers the given
    bounding box.

    A matching dataset may contain variables with latitude and longitude information (in one or two columns) that
    cover the given bounding box.

    Alternatively, a matching dataset may contain a variable with named entities of the given granularity that provide
    some coverage of the given bounding box. For example, if the bounding box covers a 100 mile square in Southern
    California, and the granularity is City, the result should contain Los Angeles, and other cities in Southern
    California that intersect with the bounding box (e.g., Hawthorne, Torrance, Oxnard).

    Parameters
    ----------
    latitude1 : float
        The latitude of the first point
    longitude1 : float
        The longitude of the first point
    latitude2 : float
        The latitude of the second point
    longitude2 : float
        The longitude of the second point
    granularity : GeospatialGranularity
        Requested geospatial values are well matched with the requested granularity
    """

    def __init__(self, latitude1: float, longitude1: float, latitude2: float, longitude2: float,
                 granularity: GeospatialGranularity = None) -> None:
        self.latitude1 = latitude1
        self.longitude1 = longitude1
        self.latitude2 = latitude2
        self.longitude2 = longitude2
        self.granularity = granularity


class TabularVariable(object):
    """
    Specifies that a matching dataset should contain variables related to given columns in the supplied_dataset.

    The relation ColumnRelationship.CONTAINS specifies that string values in the columns overlap using the string
    equality comparator. If supplied_dataset columns consists of temporal or spatial values, then
    ColumnRelationship.CONTAINS specifies overlap in temporal range or geospatial bounding box, respectively.

    The relation ColumnRelationship.SIMILAR specifies that string values in the columns overlap using fuzzy string matching.

    The relations ColumnRelationship.CORRELATED and ColumnRelationship.ANTI_CORRELATED specify the columns are
    correlated and anti-correlated, respectively.

    The relations ColumnRelationship.MUTUALLY_INFORMATIVE and ColumnRelationship.MUTUALLY_UNINFORMATIVE specify the columns
    are mutually and anti-correlated, respectively.

    Parameters:
    -----------
    columns : typing.List[int]
        Specify columns in the dataframes of the supplied_dataset
    relationship : ColumnRelationship
        Specifies how the the columns in the supplied_dataset are related to the variables in the matching dataset.
    """

    def __init__(self, columns: typing.List[DatasetColumn], relationship: ColumnRelationship) -> None:
        self.columns = columns
        self.relationship = relationship<|MERGE_RESOLUTION|>--- conflicted
+++ resolved
@@ -52,11 +52,7 @@
 
 # initialize memcache system, if failed, just ignore
 # try:
-<<<<<<< HEAD
 #     mc = memcache.Client([MEMCACHE_SERVER], debug=True)
-=======
-# mc = memcache.Client([MEMCACHE_SERVER], debug=True)
->>>>>>> 7f6b3857
 # except:
 mc = None
 
