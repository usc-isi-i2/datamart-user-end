--- conflicted
+++ resolved
@@ -13,14 +13,8 @@
 import json
 import string
 import time
-<<<<<<< HEAD
-import memcache
-import pickle
-import hashlib
+from ast import literal_eval
 import requests
-=======
->>>>>>> ae88a111
-from ast import literal_eval
 
 from d3m import container
 from d3m import utils
@@ -47,28 +41,6 @@
            'DatamartQuery',
            'VariableConstraint', 'NamedEntityVariable', 'TemporalVariable', 'GeospatialVariable', 'TabularVariable')
 
-<<<<<<< HEAD
-Q_NODE_SEMANTIC_TYPE = "http://wikidata.org/qnode"
-AUGMENTED_COLUMN_SEMANTIC_TYPE = "https://metadata.datadrivendiscovery.org/types/Datamart_augmented_column"
-MAX_ENTITIES_LENGTH = 10000
-CONTAINER_SCHEMA_VERSION = 'https://metadata.datadrivendiscovery.org/schemas/v0/container.json'
-P_NODE_IGNORE_LIST = {"P1549"}
-SPECIAL_REQUEST_FOR_P_NODE = {"P1813": "FILTER(strlen(str(?P1813)) = 2)"}
-AUGMENT_RESOURCE_ID = "learningData"
-WIKIDATA_QUERY_SERVER = config.wikidata_server
-MEMCACHE_SERVER = config.memcache_server
-TIME_COLUMN_MARK = "%^&*SPECIAL_TIME_TYPE%^&*"
-WIKIDATA_URI_TEMPLATE = '<http://www.wikidata.org/entity/{}>'
-EM_ES_URL = config.em_es_url
-EM_ES_INDEX = config.em_es_index
-EM_ES_TYPE = config.em_es_type
-
-# initialize memcache system, if failed, just ignore
-try:
-    mc = memcache.Client([MEMCACHE_SERVER], debug=True, server_max_value_length=1024*1024*100)
-except:
-    mc = None
-=======
 Q_NODE_SEMANTIC_TYPE = config.q_node_semantic_type
 AUGMENTED_COLUMN_SEMANTIC_TYPE = config.augmented_column_semantic_type
 MAX_ENTITIES_LENGTH = config.max_entities_length
@@ -81,7 +53,10 @@
 DEFAULT_DATAMART_URL = config.default_datamart_url
 TIME_COLUMN_MARK = config.time_column_mark
 SKIP_WIKIFIER_COLUMN_SEMANTIC_TYPE_LIST = config.skip_wikifier_column_type_list
->>>>>>> ae88a111
+WIKIDATA_URI_TEMPLATE = config.wikidata_uri_template
+EM_ES_URL = config.em_es_url
+EM_ES_INDEX = config.em_es_index
+EM_ES_TYPE = config.em_es_type
 
 
 class DatamartQueryCursor(object):
@@ -165,15 +140,9 @@
                 # TODO: now wikifier can only automatically search for all possible columns and do exact match
                 search_res = timeout_call(timeout, self._search_wikidata, [])
             elif self.search_query[self.current_searching_query_index].search_type == "general":
-<<<<<<< HEAD
-                # search_res = timeout_call(timeout, self._search_datamart, [])
-                search_res = self._search_datamart()
+                search_res = timeout_call(timeout, self._search_datamart, [])
             elif self.search_query[self.current_searching_query_index].search_type == "vector":
-                search_res = self._search_vector()
-=======
-                search_res = timeout_call(timeout, self._search_datamart, [])
-                # search_res = self._search_datamart()
->>>>>>> ae88a111
+                search_res = timeout_call(timeout, self._search_vector, [])
             else:
                 raise ValueError("Unknown search query type for " +
                                  self.search_query[self.current_searching_query_index].search_type)
