--- conflicted
+++ resolved
@@ -3,22 +3,17 @@
 
 home_dir = os.getenv("HOME")
 
+host_name = socket.gethostname()
+
+if host_name == "dsbox02":
+        home_dir = "/data00/dsbox/datamart"
+else:
+        home_dir = os.getenv("HOME")
+
 default_datamart_url = config_services.get_default_datamart_url()
 
 cache_file_storage_base_loc = os.path.join(home_dir, "memcache_storage")
 
-<<<<<<< HEAD
-=======
-wikidata_server_suffix = ":8888/bigdata/namespace/wdq/sparql"
-memcache_server_suffix = ":11211"
-wikifier_server_suffix = ":4444/get_identifiers"
-general_search_server_suffix = ":9002/blazegraph/namespace/datamart3/sparql"
-general_search_test_server_suffix = ":9002/blazegraph/namespace/datamart4/sparql"
-rest_api_suffix = ":9000"
-redis_server_port = "6379"
-
-
->>>>>>> a59997b9
 # current memcache server's max size is 100MB
 memcache_max_value_size = 1024*1024*100
 # current cache expiration time is 24 hours
